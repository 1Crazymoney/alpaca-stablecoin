// SPDX-License-Identifier: AGPL-3.0-or-later

/// end.sol -- global settlement engine

// Copyright (C) 2018 Rain <rainbreak@riseup.net>
// Copyright (C) 2018 Lev Livnev <lev@liv.nev.org.uk>
// Copyright (C) 2020-2021 Maker Ecosystem Growth Holdings, INC.
//
// This program is free software: you can redistribute it and/or modify
// it under the terms of the GNU Affero General Public License as published by
// the Free Software Foundation, either version 3 of the License, or
// (at your option) any later version.
//
// This program is distributed in the hope that it will be useful,
// but WITHOUT ANY WARRANTY; without even the implied warranty of
// MERCHANTABILITY or FITNESS FOR A PARTICULAR PURPOSE.  See the
// GNU Affero General Public License for more details.
//
// You should have received a copy of the GNU Affero General Public License
// along with this program.  If not, see <https://www.gnu.org/licenses/>.

pragma solidity 0.6.12;

import "@openzeppelin/contracts-upgradeable/access/OwnableUpgradeable.sol";
import "@openzeppelin/contracts-upgradeable/utils/PausableUpgradeable.sol";
import "@openzeppelin/contracts-upgradeable/access/AccessControlUpgradeable.sol";

import "../interfaces/IBookKeeper.sol";
import "../interfaces/IAuctioneer.sol";
import "../interfaces/ILiquidationEngine.sol";
import "../interfaces/IPriceFeed.sol";
import "../interfaces/IPriceOracle.sol";
<<<<<<< HEAD

interface StablecoinSavingsLike {
  function cage() external;
}

interface SystemDebtEngine {
  function cage() external;
}
=======
import "../interfaces/IStablecoinSavings.sol";
import "../interfaces/ISystemDebtEngine.sol";
>>>>>>> 0a9b811e

/*
    This is the `End` and it coordinates Global Settlement. This is an
    involved, stateful process that takes place over nine steps.

    First we freeze the system and lock the prices for each collateralPoolId.

    1. `cage()`:
        - freezes user entrypoints
        - cancels flop/flap auctions
        - starts cooldown period
        - stops pot drips

    2. `cage(collateralPoolId)`:
       - set the cage price for each `collateralPoolId`, reading off the price feed

    We must process some system state before it is possible to calculate
    the final dai / collateral price. In particular, we need to determine

      a. `shortfall`, the collateral shortfall per collateral type by
         considering under-collateralised CDPs.

      b. `debt`, the outstanding dai supply after including system
         surplus / deficit

    We determine (a) by processing all under-collateralised CDPs with
    `skim`:

    3. `skim(collateralPoolId, urn)`:
       - cancels CDP debt
       - any excess collateral remains
       - backing collateral taken

    We determine (b) by processing ongoing dai generating processes,
    i.e. auctions. We need to ensure that auctions will not generate any
    further dai income.

    In the two-way auction model (Flipper) this occurs when
    all auctions are in the reverse (`dent`) phase. There are two ways
    of ensuring this:

    4a. i) `wait`: set the cooldown period to be at least as long as the
           longest auction duration, which needs to be determined by the
           cage administrator.

           This takes a fairly predictable time to occur but with altered
           auction dynamics due to the now varying price of dai.

       ii) `skip`: cancel all ongoing auctions and seize the collateral.

           This allows for faster processing at the expense of more
           processing calls. This option allows dai holders to retrieve
           their collateral faster.

           `skip(collateralPoolId, id)`:
            - cancel individual flip auctions in the `tend` (forward) phase
            - retrieves collateral and debt (including penalty) to owner's CDP
            - returns dai to last bidder
            - `dent` (reverse) phase auctions can continue normally

    Option (i), `wait`, is sufficient (if all auctions were bidded at least
    once) for processing the system settlement but option (ii), `skip`,
    will speed it up. Both options are available in this implementation,
    with `skip` being enabled on a per-auction basis.

    In the case of the Dutch Auctions model (Clipper) they keep recovering
    debt during the whole lifetime and there isn't a max duration time
    guaranteed for the auction to end.
    So the way to ensure the protocol will not receive extra dai income is:

    4b. i) `snip`: cancel all ongoing auctions and seize the collateral.

           `snip(collateralPoolId, id)`:
            - cancel individual running clip auctions
            - retrieves remaining collateral and debt (including penalty)
              to owner's CDP

    When a CDP has been processed and has no debt remaining, the
    remaining collateral can be removed.

    5. `free(collateralPoolId)`:
        - remove collateral from the caller's CDP
        - owner can call as needed

    After the processing period has elapsed, we enable calculation of
    the final price for each collateral type.

    6. `thaw()`:
       - only callable after processing time period elapsed
       - assumption that all under-collateralised CDPs are processed
       - fixes the total outstanding supply of dai
       - may also require extra CDP processing to cover systemDebtEngine surplus

    7. `flow(collateralPoolId)`:
        - calculate the `fix`, the cash price for a given collateralPoolId
        - adjusts the `fix` in the case of deficit / surplus

    At this point we have computed the final price for each collateral
    type and dai holders can now turn their dai into collateral. Each
    unit dai can claim a fixed basket of collateral.

    Dai holders must first `pack` some dai into a `bag`. Once packed,
    dai cannot be unpacked and is not transferrable. More dai can be
    added to a bag later.

    8. `pack(wad)`:
        - put some dai into a bag in preparation for `cash`

    Finally, collateral can be obtained with `cash`. The bigger the bag,
    the more collateral can be released.

    9. `cash(collateralPoolId, wad)`:
        - exchange some dai from your bag for gems from a specific collateralPoolId
        - the number of gems is limited by how big your bag is
*/

contract ShowStopper is OwnableUpgradeable, PausableUpgradeable, AccessControlUpgradeable {
  // --- Auth ---
  mapping(address => uint256) public wards;

  function rely(address usr) external auth {
    wards[usr] = 1;
    emit Rely(usr);
  }

  function deny(address usr) external auth {
    wards[usr] = 0;
    emit Deny(usr);
  }

  modifier auth {
    require(wards[msg.sender] == 1, "End/not-authorized");
    _;
  }

  // --- Data ---
  IBookKeeper public bookKeeper; // CDP Engine
  ILiquidationEngine public liquidationEngine;
<<<<<<< HEAD
  SystemDebtEngine public systemDebtEngine; // Debt Engine
  StablecoinSavingsLike public stablecoinSavings;
=======
  ISystemDebtEngine public systemDebtEngine; // Debt Engine
  IStablecoinSavings public stablecoinSavings;
>>>>>>> 0a9b811e
  IPriceOracle public priceOracle;

  uint256 public live; // Active Flag
  uint256 public when; // Time of cage                   [unix epoch time]
  uint256 public wait; // Processing Cooldown Length             [seconds]
  uint256 public debt; // Total outstanding dai following processing [rad]

  mapping(bytes32 => uint256) public cagePrice; // Cage price              [ray]
  mapping(bytes32 => uint256) public shortfall; // Collateral shortfall    [wad]
  mapping(bytes32 => uint256) public totalDebtShare; // Total debt per collateralPoolId      [wad]
  mapping(bytes32 => uint256) public finalCashPrice; // Final cash price        [ray]

  mapping(address => uint256) public bag; //    [wad]
  mapping(bytes32 => mapping(address => uint256)) public out; //    [wad]

  // --- Events ---
  event Rely(address indexed usr);
  event Deny(address indexed usr);

  event File(bytes32 indexed what, uint256 data);
  event File(bytes32 indexed what, address data);

  event Cage();
  event Cage(bytes32 indexed collateralPoolId);
  event Snip(
    bytes32 indexed collateralPoolId,
    uint256 indexed id,
    address indexed usr,
    uint256 tab,
    uint256 lot,
    uint256 art
  );
  event Skip(
    bytes32 indexed collateralPoolId,
    uint256 indexed id,
    address indexed usr,
    uint256 tab,
    uint256 lot,
    uint256 art
  );
  event Skim(bytes32 indexed collateralPoolId, address indexed urn, uint256 wad, uint256 art);
  event Free(bytes32 indexed collateralPoolId, address indexed usr, uint256 ink);
  event Thaw();
  event Flow(bytes32 indexed collateralPoolId);
  event Pack(address indexed usr, uint256 wad);
  event Cash(bytes32 indexed collateralPoolId, address indexed usr, uint256 wad);

  // --- Init ---
  function initialize() external initializer {
    OwnableUpgradeable.__Ownable_init();
    PausableUpgradeable.__Pausable_init();
    AccessControlUpgradeable.__AccessControl_init();
    wards[msg.sender] = 1;
    live = 1;
    emit Rely(msg.sender);
  }

  // --- Math ---
  uint256 constant WAD = 10**18;
  uint256 constant RAY = 10**27;

  function add(uint256 x, uint256 y) internal pure returns (uint256 z) {
    z = x + y;
    require(z >= x);
  }

  function sub(uint256 x, uint256 y) internal pure returns (uint256 z) {
    require((z = x - y) <= x);
  }

  function mul(uint256 x, uint256 y) internal pure returns (uint256 z) {
    require(y == 0 || (z = x * y) / y == x);
  }

  function min(uint256 x, uint256 y) internal pure returns (uint256 z) {
    return x <= y ? x : y;
  }

  function rmul(uint256 x, uint256 y) internal pure returns (uint256 z) {
    z = mul(x, y) / RAY;
  }

  function wdiv(uint256 x, uint256 y) internal pure returns (uint256 z) {
    z = mul(x, WAD) / y;
  }

  // --- Administration ---
  function file(bytes32 what, address data) external auth {
    require(live == 1, "End/not-live");
    if (what == "bookKeeper") bookKeeper = IBookKeeper(data);
    else if (what == "liquidationEngine") liquidationEngine = ILiquidationEngine(data);
<<<<<<< HEAD
    else if (what == "systemDebtEngine") systemDebtEngine = SystemDebtEngine(data);
    else if (what == "stablecoinSavings") stablecoinSavings = StablecoinSavingsLike(data);
=======
    else if (what == "systemDebtEngine") systemDebtEngine = ISystemDebtEngine(data);
    else if (what == "stablecoinSavings") stablecoinSavings = IStablecoinSavings(data);
>>>>>>> 0a9b811e
    else if (what == "priceOracle") priceOracle = IPriceOracle(data);
    else revert("End/file-unrecognized-param");
    emit File(what, data);
  }

  function file(bytes32 what, uint256 data) external auth {
    require(live == 1, "End/not-live");
    if (what == "wait") wait = data;
    else revert("End/file-unrecognized-param");
    emit File(what, data);
  }

  // --- Settlement ---
  function cage() external auth {
    require(live == 1, "End/not-live");
    live = 0;
    when = block.timestamp;
    bookKeeper.cage();
    liquidationEngine.cage();
    systemDebtEngine.cage();
    priceOracle.cage();
    stablecoinSavings.cage();
    emit Cage();
  }

  function cage(bytes32 collateralPoolId) external {
    require(live == 0, "End/still-live");
    require(cagePrice[collateralPoolId] == 0, "End/cagePrice-collateralPoolId-already-defined");
    (totalDebtShare[collateralPoolId], , , , ) = bookKeeper.collateralPools(collateralPoolId);
    (IPriceFeed priceFeed, ) = priceOracle.collateralPools(collateralPoolId);
    // par is a ray, priceFeed returns a wad
    cagePrice[collateralPoolId] = wdiv(priceOracle.stableCoinReferencePrice(), uint256(priceFeed.read()));
    emit Cage(collateralPoolId);
  }

  function snip(bytes32 collateralPoolId, uint256 id) external {
    require(cagePrice[collateralPoolId] != 0, "End/cagePrice-collateralPoolId-not-defined");

    (address _auctioneer, , , ) = liquidationEngine.collateralPools(collateralPoolId);
    IAuctioneer auctioneer = IAuctioneer(_auctioneer);
    (, uint256 debtAccumulatedRate, , , ) = bookKeeper.collateralPools(collateralPoolId);
    (, uint256 tab, uint256 lot, address usr, , ) = auctioneer.sales(id);

    bookKeeper.mintUnbackedStablecoin(address(systemDebtEngine), address(systemDebtEngine), tab);
    auctioneer.yank(id);

    uint256 debtShare = tab / debtAccumulatedRate;
    totalDebtShare[collateralPoolId] = add(totalDebtShare[collateralPoolId], debtShare);
    require(int256(lot) >= 0 && int256(debtShare) >= 0, "End/overflow");
    bookKeeper.confiscatePosition(
      collateralPoolId,
      usr,
      address(this),
      address(systemDebtEngine),
      int256(lot),
      int256(debtShare)
    );
    emit Snip(collateralPoolId, id, usr, tab, lot, debtShare);
  }

  function skim(bytes32 collateralPoolId, address urn) external {
    require(cagePrice[collateralPoolId] != 0, "End/cagePrice-collateralPoolId-not-defined");
    (, uint256 debtAccumulatedRate, , , ) = bookKeeper.collateralPools(collateralPoolId);
    (uint256 lockedCollateral, uint256 debtShare) = bookKeeper.positions(collateralPoolId, urn);

    uint256 owe = rmul(rmul(debtShare, debtAccumulatedRate), cagePrice[collateralPoolId]);
    uint256 wad = min(lockedCollateral, owe);
    shortfall[collateralPoolId] = add(shortfall[collateralPoolId], sub(owe, wad));

    require(wad <= 2**255 && debtShare <= 2**255, "End/overflow");
    bookKeeper.confiscatePosition(
      collateralPoolId,
      urn,
      address(this),
      address(systemDebtEngine),
      -int256(wad),
      -int256(debtShare)
    );
    emit Skim(collateralPoolId, urn, wad, debtShare);
  }

  function free(bytes32 collateralPoolId) external {
    require(live == 0, "End/still-live");
    (uint256 lockedCollateral, uint256 debtShare) = bookKeeper.positions(collateralPoolId, msg.sender);
    require(debtShare == 0, "End/debtShare-not-zero");
    require(lockedCollateral <= 2**255, "End/overflow");
    bookKeeper.confiscatePosition(
      collateralPoolId,
      msg.sender,
      msg.sender,
      address(systemDebtEngine),
      -int256(lockedCollateral),
      0
    );
    emit Free(collateralPoolId, msg.sender, lockedCollateral);
  }

  function thaw() external {
    require(live == 0, "End/still-live");
    require(debt == 0, "End/debt-not-zero");
    require(bookKeeper.stablecoin(address(systemDebtEngine)) == 0, "End/surplus-not-zero");
    require(block.timestamp >= add(when, wait), "End/wait-not-finished");
    debt = bookKeeper.totalStablecoinIssued();
    emit Thaw();
  }

  function flow(bytes32 collateralPoolId) external {
    require(debt != 0, "End/debt-zero");
    require(finalCashPrice[collateralPoolId] == 0, "End/finalCashPrice-collateralPoolId-already-defined");

    (, uint256 debtAccumulatedRate, , , ) = bookKeeper.collateralPools(collateralPoolId);
    uint256 wad = rmul(rmul(totalDebtShare[collateralPoolId], debtAccumulatedRate), cagePrice[collateralPoolId]);
    finalCashPrice[collateralPoolId] = mul(sub(wad, shortfall[collateralPoolId]), RAY) / (debt / RAY);
    emit Flow(collateralPoolId);
  }

  function pack(uint256 wad) external {
    require(debt != 0, "End/debt-zero");
    bookKeeper.moveStablecoin(msg.sender, address(systemDebtEngine), mul(wad, RAY));
    bag[msg.sender] = add(bag[msg.sender], wad);
    emit Pack(msg.sender, wad);
  }

  function cash(bytes32 collateralPoolId, uint256 wad) external {
    require(finalCashPrice[collateralPoolId] != 0, "End/finalCashPrice-collateralPoolId-not-defined");
    bookKeeper.moveCollateral(collateralPoolId, address(this), msg.sender, rmul(wad, finalCashPrice[collateralPoolId]));
    out[collateralPoolId][msg.sender] = add(out[collateralPoolId][msg.sender], wad);
    require(out[collateralPoolId][msg.sender] <= bag[msg.sender], "End/insufficient-bag-balance");
    emit Cash(collateralPoolId, msg.sender, wad);
  }
}<|MERGE_RESOLUTION|>--- conflicted
+++ resolved
@@ -30,19 +30,8 @@
 import "../interfaces/ILiquidationEngine.sol";
 import "../interfaces/IPriceFeed.sol";
 import "../interfaces/IPriceOracle.sol";
-<<<<<<< HEAD
-
-interface StablecoinSavingsLike {
-  function cage() external;
-}
-
-interface SystemDebtEngine {
-  function cage() external;
-}
-=======
 import "../interfaces/IStablecoinSavings.sol";
 import "../interfaces/ISystemDebtEngine.sol";
->>>>>>> 0a9b811e
 
 /*
     This is the `End` and it coordinates Global Settlement. This is an
@@ -181,13 +170,8 @@
   // --- Data ---
   IBookKeeper public bookKeeper; // CDP Engine
   ILiquidationEngine public liquidationEngine;
-<<<<<<< HEAD
-  SystemDebtEngine public systemDebtEngine; // Debt Engine
-  StablecoinSavingsLike public stablecoinSavings;
-=======
   ISystemDebtEngine public systemDebtEngine; // Debt Engine
   IStablecoinSavings public stablecoinSavings;
->>>>>>> 0a9b811e
   IPriceOracle public priceOracle;
 
   uint256 public live; // Active Flag
@@ -279,13 +263,8 @@
     require(live == 1, "End/not-live");
     if (what == "bookKeeper") bookKeeper = IBookKeeper(data);
     else if (what == "liquidationEngine") liquidationEngine = ILiquidationEngine(data);
-<<<<<<< HEAD
-    else if (what == "systemDebtEngine") systemDebtEngine = SystemDebtEngine(data);
-    else if (what == "stablecoinSavings") stablecoinSavings = StablecoinSavingsLike(data);
-=======
     else if (what == "systemDebtEngine") systemDebtEngine = ISystemDebtEngine(data);
     else if (what == "stablecoinSavings") stablecoinSavings = IStablecoinSavings(data);
->>>>>>> 0a9b811e
     else if (what == "priceOracle") priceOracle = IPriceOracle(data);
     else revert("End/file-unrecognized-param");
     emit File(what, data);
