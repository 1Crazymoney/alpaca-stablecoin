// SPDX-License-Identifier: AGPL-3.0-or-later
// Copyright (C) 2021 Dai Foundation
//
// This program is free software: you can redistribute it and/or modify
// it under the terms of the GNU Affero General Public License as published by
// the Free Software Foundation, either version 3 of the License, or
// (at your option) any later version.
//
// This program is distributed in the hope that it will be useful,
// but WITHOUT ANY WARRANTY; without even the implied warranty of
// MERCHANTABILITY or FITNESS FOR A PARTICULAR PURPOSE.  See the
// GNU Affero General Public License for more details.
//
// You should have received a copy of the GNU Affero General Public License
// along with this program.  If not, see <https://www.gnu.org/licenses/>.

pragma solidity 0.6.12;

import "@openzeppelin/contracts-upgradeable/access/OwnableUpgradeable.sol";
import "@openzeppelin/contracts-upgradeable/utils/PausableUpgradeable.sol";
import "@openzeppelin/contracts-upgradeable/access/AccessControlUpgradeable.sol";
import "@openzeppelin/contracts-upgradeable/utils/ReentrancyGuardUpgradeable.sol";

import "../interfaces/IStablecoinAdapter.sol";
import "../interfaces/IStablecoin.sol";
import "../interfaces/IBookKeeper.sol";
import "../interfaces/IAuthTokenAdapter.sol";
import "../interfaces/IStableSwapModule.sol";

// Stable Swap Module
// Allows anyone to go between AUSD and the Token by pooling the liquidity
// An optional fee is charged for incoming and outgoing transfers

<<<<<<< HEAD
contract StableSwapModule is PausableUpgradeable, IStableSwapModule {
  bytes32 public constant OWNER_ROLE = 0x00;
=======
contract StableSwapModule is
  PausableUpgradeable,
  AccessControlUpgradeable,
  ReentrancyGuardUpgradeable,
  IStableSwapModule
{
  bytes32 public constant OWNER_ROLE = DEFAULT_ADMIN_ROLE;
  bytes32 public constant GOV_ROLE = keccak256("GOV_ROLE");
>>>>>>> 45e796cd

  IBookKeeper public bookKeeper;
  IAuthTokenAdapter public override authTokenAdapter;
  IStablecoin public stablecoin;
  IStablecoinAdapter public override stablecoinAdapter;
  bytes32 public collateralPoolId;
  address public systemDebtEngine;

  uint256 internal to18ConversionFactor;

  uint256 public feeIn; // fee in [wad]
  uint256 public feeOut; // fee out [wad]

  // --- Events ---
  event SetFeeIn(address indexed _caller, uint256 _feeIn);
  event SetFeeOut(address indexed _caller, uint256 _feeOut);
  event SwapTokenToStablecoin(address indexed owner, uint256 value, uint256 fee);
  event SwapStablecoinToToken(address indexed owner, uint256 value, uint256 fee);

  // --- Init ---
  function initialize(
    address _authTokenAdapter,
    address _stablecoinAdapter,
    address _systemDebtEngine
  ) external initializer {
    PausableUpgradeable.__Pausable_init();
<<<<<<< HEAD
=======
    AccessControlUpgradeable.__AccessControl_init();
    ReentrancyGuardUpgradeable.__ReentrancyGuard_init();
>>>>>>> 45e796cd

    IAuthTokenAdapter __authTokenAdapter = authTokenAdapter = IAuthTokenAdapter(_authTokenAdapter);
    IStablecoinAdapter __stablecoinAdapter = stablecoinAdapter = IStablecoinAdapter(_stablecoinAdapter);
    IBookKeeper _bookKeeper = bookKeeper = IBookKeeper(address(__authTokenAdapter.bookKeeper()));
    IStablecoin _stablecoin = stablecoin = IStablecoin(address(__stablecoinAdapter.stablecoin()));
    collateralPoolId = __authTokenAdapter.collateralPoolId();
    systemDebtEngine = _systemDebtEngine;
    to18ConversionFactor = 10**(18 - __authTokenAdapter.decimals());
    _stablecoin.approve(_stablecoinAdapter, uint256(-1));
    _bookKeeper.whitelist(_stablecoinAdapter);
  }

  // --- Math ---
  uint256 constant WAD = 10**18;
  uint256 constant RAY = 10**27;

  function add(uint256 x, uint256 y) internal pure returns (uint256 z) {
    require((z = x + y) >= x);
  }

  function sub(uint256 x, uint256 y) internal pure returns (uint256 z) {
    require((z = x - y) <= x);
  }

  function mul(uint256 x, uint256 y) internal pure returns (uint256 z) {
    require(y == 0 || (z = x * y) / y == x);
  }

  function setFeeIn(uint256 _feeIn) external {
    require(IAccessControlConfig(bookKeeper.accessControlConfig()).hasRole(OWNER_ROLE, msg.sender), "!ownerRole");
    require(_feeIn <= 5 * 1e17, "StableSwapModule/invalid-fee-in"); // Max feeIn is 0.5 Ethers or 50%
    feeIn = _feeIn;
    emit SetFeeIn(msg.sender, _feeIn);
  }

  function setFeeOut(uint256 _feeOut) external {
    require(IAccessControlConfig(bookKeeper.accessControlConfig()).hasRole(OWNER_ROLE, msg.sender), "!ownerRole");
    require(_feeOut <= 5 * 1e17, "StableSwapModule/invalid-fee-in"); // Max feeOut is 0.5 Ethers or 50%
    feeOut = _feeOut;
    emit SetFeeOut(msg.sender, _feeOut);
  }

  // hope can be used to transfer control of the PSM vault to another contract
  // This can be used to upgrade the contract
  function whitelist(address _usr) external {
    require(IAccessControlConfig(bookKeeper.accessControlConfig()).hasRole(OWNER_ROLE, msg.sender), "!ownerRole");
    bookKeeper.whitelist(_usr);
  }

  function blacklist(address _usr) external {
    require(IAccessControlConfig(bookKeeper.accessControlConfig()).hasRole(OWNER_ROLE, msg.sender), "!ownerRole");
    bookKeeper.blacklist(_usr);
  }

  // --- Primary Functions ---
  /**
   * @dev Deposit token into the system and withdraw to receive stablecoin
   * @param _usr The address of the account to sell
   * @param _tokenAmount The Amount of token to sell
   */
  function swapTokenToStablecoin(address _usr, uint256 _tokenAmount) external override nonReentrant whenNotPaused {
    uint256 _tokenAmount18 = mul(_tokenAmount, to18ConversionFactor);
    uint256 _fee = mul(_tokenAmount18, feeIn) / WAD;
    uint256 _stablecoinAmount = sub(_tokenAmount18, _fee);
    authTokenAdapter.deposit(address(this), _tokenAmount, msg.sender);
    bookKeeper.adjustPosition(
      collateralPoolId,
      address(this),
      address(this),
      address(this),
      int256(_tokenAmount18),
      int256(_tokenAmount18)
    );
    bookKeeper.moveStablecoin(address(this), systemDebtEngine, mul(_fee, RAY));
    stablecoinAdapter.withdraw(_usr, _stablecoinAmount, abi.encode(0));

    emit SwapTokenToStablecoin(_usr, _tokenAmount, _fee);
  }

  /**
   * @dev Deposit stablecoin into the system and withdraw to receive token
   * @param _usr The address of the account to buy
   * @param _tokenAmount The Amount of token to buy
   */
  function swapStablecoinToToken(address _usr, uint256 _tokenAmount) external override nonReentrant whenNotPaused {
    uint256 _tokenAmount18 = mul(_tokenAmount, to18ConversionFactor);
    uint256 _fee = mul(_tokenAmount18, feeOut) / WAD;
    uint256 _stablecoinAmount = add(_tokenAmount18, _fee);
    require(stablecoin.transferFrom(msg.sender, address(this), _stablecoinAmount), "StableSwapModule/failed-transfer");
    stablecoinAdapter.deposit(address(this), _stablecoinAmount, abi.encode(0));
    bookKeeper.adjustPosition(
      collateralPoolId,
      address(this),
      address(this),
      address(this),
      -int256(_tokenAmount18),
      -int256(_tokenAmount18)
    );
    authTokenAdapter.withdraw(_usr, _tokenAmount);
    bookKeeper.moveStablecoin(address(this), systemDebtEngine, mul(_fee, RAY));

    emit SwapStablecoinToToken(_usr, _tokenAmount, _fee);
  }

  // --- pause ---
  function pause() external {
    require(
      IAccessControlConfig(bookKeeper.accessControlConfig()).hasRole(OWNER_ROLE, msg.sender) ||
        IAccessControlConfig(bookKeeper.accessControlConfig()).hasRole(keccak256("GOV_ROLE"), msg.sender),
      "!(ownerRole or govRole)"
    );
    _pause();
  }

  function unpause() external {
    require(
      IAccessControlConfig(bookKeeper.accessControlConfig()).hasRole(OWNER_ROLE, msg.sender) ||
        IAccessControlConfig(bookKeeper.accessControlConfig()).hasRole(keccak256("GOV_ROLE"), msg.sender),
      "!(ownerRole or govRole)"
    );
    _unpause();
  }
}<|MERGE_RESOLUTION|>--- conflicted
+++ resolved
@@ -31,19 +31,8 @@
 // Allows anyone to go between AUSD and the Token by pooling the liquidity
 // An optional fee is charged for incoming and outgoing transfers
 
-<<<<<<< HEAD
-contract StableSwapModule is PausableUpgradeable, IStableSwapModule {
+contract StableSwapModule is PausableUpgradeable, ReentrancyGuardUpgradeable, IStableSwapModule {
   bytes32 public constant OWNER_ROLE = 0x00;
-=======
-contract StableSwapModule is
-  PausableUpgradeable,
-  AccessControlUpgradeable,
-  ReentrancyGuardUpgradeable,
-  IStableSwapModule
-{
-  bytes32 public constant OWNER_ROLE = DEFAULT_ADMIN_ROLE;
-  bytes32 public constant GOV_ROLE = keccak256("GOV_ROLE");
->>>>>>> 45e796cd
 
   IBookKeeper public bookKeeper;
   IAuthTokenAdapter public override authTokenAdapter;
@@ -70,11 +59,7 @@
     address _systemDebtEngine
   ) external initializer {
     PausableUpgradeable.__Pausable_init();
-<<<<<<< HEAD
-=======
-    AccessControlUpgradeable.__AccessControl_init();
     ReentrancyGuardUpgradeable.__ReentrancyGuard_init();
->>>>>>> 45e796cd
 
     IAuthTokenAdapter __authTokenAdapter = authTokenAdapter = IAuthTokenAdapter(_authTokenAdapter);
     IStablecoinAdapter __stablecoinAdapter = stablecoinAdapter = IStablecoinAdapter(_stablecoinAdapter);
