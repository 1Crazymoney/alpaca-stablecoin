--- conflicted
+++ resolved
@@ -383,19 +383,11 @@
     uint256 _positionId,
     bytes calldata _data
   ) public payable {
-<<<<<<< HEAD
-    address positionAddress = IManager(manager).positions(positionId);
-    // Receives BNB amount, converts it to WBNB and joins it into the bookKeeper
-    bnbAdapterDeposit(bnbAdapter, positionAddress, data);
-    // Locks WBNB amount into the CDP
-    adjustPosition(manager, positionId, _safeToInt(msg.value), 0, bnbAdapter, data);
-=======
     address _positionAddress = IManager(_manager).positions(_positionId);
     // Receives BNB amount, converts it to WBNB and joins it into the bookKeeper
     bnbAdapterDeposit(_bnbAdapter, _positionAddress, _data);
     // Locks WBNB amount into the CDP
     adjustPosition(_manager, _positionId, _safeToInt(msg.value), 0, _bnbAdapter, _data);
->>>>>>> 29cbc461
   }
 
   function safeLockBNB(
@@ -420,15 +412,9 @@
     address _positionAddress = IManager(_manager).positions(_positionId);
 
     // Takes token amount from user's wallet and joins into the bookKeeper
-<<<<<<< HEAD
-    tokenAdapterDeposit(tokenAdapter, positionAddress, amount, transferFrom, data);
-    // Locks token amount into the position manager
-    adjustPosition(manager, positionId, _safeToInt(convertTo18(tokenAdapter, amount)), 0, tokenAdapter, data);
-=======
     tokenAdapterDeposit(_tokenAdapter, _positionAddress, _amount, _transferFrom, _data);
     // Locks token amount into the position manager
     adjustPosition(_manager, _positionId, _safeToInt(convertTo18(_tokenAdapter, _amount)), 0, _tokenAdapter, _data);
->>>>>>> 29cbc461
   }
 
   function safeLockToken(
@@ -480,11 +466,7 @@
     // Moves the amount from the position to proxy's address
     moveCollateral(_manager, _positionId, address(this), _amountInWad, _tokenAdapter, _data);
     // Withdraws token amount to the user's wallet as a token
-<<<<<<< HEAD
-    IGenericTokenAdapter(tokenAdapter).withdraw(address(this), amount, data);
-=======
     IGenericTokenAdapter(_tokenAdapter).withdraw(msg.sender, _amount, _data);
->>>>>>> 29cbc461
   }
 
   function withdrawBNB(
@@ -520,19 +502,6 @@
   }
 
   function draw(
-<<<<<<< HEAD
-    address manager,
-    address stabilityFeeCollector,
-    address tokenAdapter,
-    address stablecoinAdapter,
-    uint256 positionId,
-    uint256 amount, // [wad]
-    bytes calldata data
-  ) public {
-    address positionAddress = IManager(manager).positions(positionId);
-    address bookKeeper = IManager(manager).bookKeeper();
-    bytes32 collateralPoolId = IManager(manager).collateralPools(positionId);
-=======
     address _manager,
     address _stabilityFeeCollector,
     address _tokenAdapter,
@@ -544,21 +513,14 @@
     address _positionAddress = IManager(_manager).positions(_positionId);
     address _bookKeeper = IManager(_manager).bookKeeper();
     bytes32 _collateralPoolId = IManager(_manager).collateralPools(_positionId);
->>>>>>> 29cbc461
     // Generates debt in the CDP
     adjustPosition(
       _manager,
       _positionId,
       0,
-<<<<<<< HEAD
-      _getDrawDebtShare(bookKeeper, stabilityFeeCollector, positionAddress, collateralPoolId, amount),
-      tokenAdapter,
-      data
-=======
       _getDrawDebtShare(_bookKeeper, _stabilityFeeCollector, _positionAddress, _collateralPoolId, _amount),
       _tokenAdapter,
       _data
->>>>>>> 29cbc461
     );
     // Moves the Alpaca Stablecoin amount (balance in the bookKeeper in rad) to proxy's address
     moveStablecoin(_manager, _positionId, address(this), _toRad(_amount));
@@ -571,21 +533,12 @@
   }
 
   function wipe(
-<<<<<<< HEAD
-    address manager,
-    address tokenAdapter,
-    address stablecoinAdapter,
-    uint256 positionId,
-    uint256 amount, // [wad]
-    bytes calldata data
-=======
     address _manager,
     address _tokenAdapter,
     address _stablecoinAdapter,
     uint256 _positionId,
     uint256 _amount, // [wad]
     bytes calldata _data
->>>>>>> 29cbc461
   ) public {
     address _bookKeeper = IManager(_manager).bookKeeper();
     address _positionAddress = IManager(_manager).positions(_positionId);
@@ -606,13 +559,8 @@
           _positionAddress,
           _collateralPoolId
         ),
-<<<<<<< HEAD
-        tokenAdapter,
-        data
-=======
         _tokenAdapter,
         _data
->>>>>>> 29cbc461
       );
     } else {
       // Deposits Alpaca Stablecoin amount into the bookKeeper
@@ -631,26 +579,6 @@
   }
 
   function safeWipe(
-<<<<<<< HEAD
-    address manager,
-    address tokenAdapter,
-    address stablecoinAdapter,
-    uint256 positionId,
-    uint256 amount, // [wad]
-    address owner,
-    bytes calldata data
-  ) public {
-    require(IManager(manager).owners(positionId) == owner, "!owner");
-    wipe(manager, tokenAdapter, stablecoinAdapter, positionId, amount, data);
-  }
-
-  function wipeAll(
-    address manager,
-    address tokenAdapter,
-    address stablecoinAdapter,
-    uint256 positionId,
-    bytes calldata data
-=======
     address _manager,
     address _tokenAdapter,
     address _stablecoinAdapter,
@@ -669,7 +597,6 @@
     address _stablecoinAdapter,
     uint256 _positionId,
     bytes calldata _data
->>>>>>> 29cbc461
   ) public {
     address _bookKeeper = IManager(_manager).bookKeeper();
     address _positionAddress = IManager(_manager).positions(_positionId);
@@ -686,11 +613,7 @@
         _data
       );
       // Paybacks debt to the CDP
-<<<<<<< HEAD
-      adjustPosition(manager, positionId, 0, -int256(debtShare), tokenAdapter, data);
-=======
       adjustPosition(_manager, _positionId, 0, -int256(_debtShare), _tokenAdapter, _data);
->>>>>>> 29cbc461
     } else {
       // Deposits Alpaca Stablecoin amount into the bookKeeper
       stablecoinAdapterDeposit(
@@ -712,17 +635,6 @@
   }
 
   function safeWipeAll(
-<<<<<<< HEAD
-    address manager,
-    address tokenAdapter,
-    address stablecoinAdapter,
-    uint256 positionId,
-    address owner,
-    bytes calldata data
-  ) public {
-    require(IManager(manager).owners(positionId) == owner, "!owner");
-    wipeAll(manager, tokenAdapter, stablecoinAdapter, positionId, data);
-=======
     address _manager,
     address _tokenAdapter,
     address _stablecoinAdapter,
@@ -732,7 +644,6 @@
   ) external {
     require(IManager(_manager).owners(_positionId) == _owner, "!owner");
     wipeAll(_manager, _tokenAdapter, _stablecoinAdapter, _positionId, _data);
->>>>>>> 29cbc461
   }
 
   function lockBNBAndDraw(
@@ -1064,11 +975,7 @@
     // Moves the amount from the position to proxy's address
     moveCollateral(_manager, _positionId, address(this), _collateralAmountInWad, _tokenAdapter, _data);
     // Withdraws token amount to the user's wallet as a token
-<<<<<<< HEAD
-    IGenericTokenAdapter(tokenAdapter).withdraw(address(this), collateralAmount, data);
-=======
     IGenericTokenAdapter(_tokenAdapter).withdraw(msg.sender, _collateralAmount, _data);
->>>>>>> 29cbc461
   }
 
   function wipeUnlockIbBNBAndCovertToBNB(
@@ -1148,11 +1055,7 @@
     // Moves the amount from the position to proxy's address
     moveCollateral(_manager, _positionId, address(this), _collateralAmountInWad, _tokenAdapter, _data);
     // Withdraws token amount to the user's wallet as a token
-<<<<<<< HEAD
-    IGenericTokenAdapter(tokenAdapter).withdraw(address(this), collateralAmount, data);
-=======
     IGenericTokenAdapter(_tokenAdapter).withdraw(msg.sender, _collateralAmount, _data);
->>>>>>> 29cbc461
   }
 
   function wipeAllUnlockIbBNBAndConvertToBNB(
