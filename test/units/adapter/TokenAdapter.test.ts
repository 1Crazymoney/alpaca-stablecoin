--- conflicted
+++ resolved
@@ -96,11 +96,7 @@
 
     context("when transfer fail", () => {
       it("should revert", async () => {
-<<<<<<< HEAD
         await expect(tokenAdapter.deposit(aliceAddress, WeiPerWad.mul(1), "0x")).to.be.revertedWith("!safeTransferFrom")
-=======
-        await expect(tokenAdapter.deposit(aliceAddress, WeiPerWad.mul(1))).to.be.revertedWith("!safeTransferFrom")
->>>>>>> 936c1ae0
       })
     })
 
@@ -136,11 +132,7 @@
 
     context("when transfer fail", () => {
       it("should revert", async () => {
-<<<<<<< HEAD
         await expect(tokenAdapter.withdraw(aliceAddress, WeiPerWad.mul(1), "0x")).to.be.revertedWith("!safeTransfer")
-=======
-        await expect(tokenAdapter.withdraw(aliceAddress, WeiPerWad.mul(1))).to.be.revertedWith("!safeTransfer")
->>>>>>> 936c1ae0
       })
     })
 
