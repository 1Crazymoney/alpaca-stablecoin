--- conflicted
+++ resolved
@@ -9,13 +9,8 @@
     "deployedBlock": 14249285
   },
   "AlpacaStablecoinProxyActions": {
-<<<<<<< HEAD
-    "address": "0x3d8cAA970CfFfd338A88F958c2a72Fe747bdeAf7",
-    "deployedBlock": 14249310
-=======
     "address": "0x0E6287b34e505DceB71bE574227e07a3A5c078C0",
     "deployedBlock": 0
->>>>>>> c9e79991
   },
   "AccessControlConfig": {
     "address": "0xB840cEca29B0303007be1C5DBF908e80805f0F36",
