// SPDX-License-Identifier: AGPL-3.0-or-later

/// deposit.sol -- Basic token adapters

// Copyright (C) 2018 Rain <rainbreak@riseup.net>
//
// This program is free software: you can redistribute it and/or modify
// it under the terms of the GNU Affero General Public License as published by
// the Free Software Foundation, either version 3 of the License, or
// (at your option) any later version.
//
// This program is distributed in the hope that it will be useful,
// but WITHOUT ANY WARRANTY; without even the implied warranty of
// MERCHANTABILITY or FITNESS FOR A PARTICULAR PURPOSE.  See the
// GNU Affero General Public License for more details.
//
// You should have received a copy of the GNU Affero General Public License
// along with this program.  If not, see <https://www.gnu.org/licenses/>.

pragma solidity 0.6.12;

import "@openzeppelin/contracts-upgradeable/access/OwnableUpgradeable.sol";
import "@openzeppelin/contracts-upgradeable/utils/PausableUpgradeable.sol";
import "@openzeppelin/contracts-upgradeable/access/AccessControlUpgradeable.sol";
import "@openzeppelin/contracts-upgradeable/token/ERC20/SafeERC20Upgradeable.sol";
import "@openzeppelin/contracts-upgradeable/token/ERC20/IERC20Upgradeable.sol";
import "@openzeppelin/contracts-upgradeable/utils/ReentrancyGuardUpgradeable.sol";

import "../../interfaces/IBookKeeper.sol";
import "../../interfaces/IToken.sol";
import "../../interfaces/ITokenAdapter.sol";

// FIXME: This contract was altered compared to the production version.
// It doesn't use LibNote anymore.
// New deployments of this contract will need to include custom events (TO DO).

/*
    Here we provide *adapters* to connect the BookKeeper to arbitrary external
    token implementations, creating a bounded context for the BookKeeper. The
    adapters here are provided as working examples:

      - `TokenAdapter`: For well behaved ERC20 tokens, with simple transfer
                   semantics.

      - `ETHJoin`: For native Ether.

      - `StablecoinAdapter`: For connecting internal Dai balances to an external
                   `DSToken` implementation.

    In practice, adapter implementations will be varied and specific to
    individual collateral types, accounting for different transfer
    semantics and token standards.

    Adapters need to implement two basic methods:

      - `deposit`: enter collateral into the system
      - `withdraw`: remove collateral from the system

*/

<<<<<<< HEAD
contract TokenAdapter is OwnableUpgradeable, PausableUpgradeable, AccessControlUpgradeable, ReentrancyGuardUpgradeable {
  using SafeERC20Upgradeable for address;

=======
contract TokenAdapter is
  OwnableUpgradeable,
  PausableUpgradeable,
  AccessControlUpgradeable,
  ReentrancyGuardUpgradeable,
  ITokenAdapter
{
>>>>>>> d660a24b
  // --- Auth ---
  mapping(address => uint256) public wards;

  function rely(address usr) external auth {
    wards[usr] = 1;
  }

  function deny(address usr) external auth {
    wards[usr] = 0;
  }

  modifier auth() {
    require(wards[msg.sender] == 1, "TokenAdapter/not-authorized");
    _;
  }

  IBookKeeper public bookKeeper; // CDP Engine
  bytes32 public collateralPoolId; // Collateral Type
  IToken public override collateralToken;
  uint256 public override decimals;
  uint256 public live; // Active Flag

  function initialize(
    address _bookKeeper,
    bytes32 collateralPoolId_,
    address collateralToken_
  ) external initializer {
    OwnableUpgradeable.__Ownable_init();
    PausableUpgradeable.__Pausable_init();
    AccessControlUpgradeable.__AccessControl_init();
    ReentrancyGuardUpgradeable.__ReentrancyGuard_init();

    wards[msg.sender] = 1;
    live = 1;
    bookKeeper = IBookKeeper(_bookKeeper);
    collateralPoolId = collateralPoolId_;
    collateralToken = IToken(collateralToken_);
    decimals = collateralToken.decimals();
  }

  function cage() external auth {
    live = 0;
  }

  function deposit(address usr, uint256 wad) external payable override nonReentrant {
    require(live == 1, "TokenAdapter/not-live");
    require(int256(wad) >= 0, "TokenAdapter/overflow");
    bookKeeper.addCollateral(collateralPoolId, usr, int256(wad));
    IERC20Upgradeable(usr).transferFrom(msg.sender, address(this), wad);
  }

  function withdraw(address usr, uint256 wad) external override nonReentrant {
    require(wad <= 2**255, "TokenAdapter/overflow");
    bookKeeper.addCollateral(collateralPoolId, msg.sender, -int256(wad));
    SafeERC20Upgradeable.safeTransfer(IERC20Upgradeable(usr), usr, wad);
  }
}<|MERGE_RESOLUTION|>--- conflicted
+++ resolved
@@ -58,11 +58,6 @@
 
 */
 
-<<<<<<< HEAD
-contract TokenAdapter is OwnableUpgradeable, PausableUpgradeable, AccessControlUpgradeable, ReentrancyGuardUpgradeable {
-  using SafeERC20Upgradeable for address;
-
-=======
 contract TokenAdapter is
   OwnableUpgradeable,
   PausableUpgradeable,
@@ -70,7 +65,6 @@
   ReentrancyGuardUpgradeable,
   ITokenAdapter
 {
->>>>>>> d660a24b
   // --- Auth ---
   mapping(address => uint256) public wards;
 
