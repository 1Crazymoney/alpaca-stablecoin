// SPDX-License-Identifier: AGPL-3.0-or-later

// Copyright (C) 2018-2020 Maker Ecosystem Growth Holdings, INC.

// This program is free software: you can redistribute it and/or modify
// it under the terms of the GNU Affero General Public License as published by
// the Free Software Foundation, either version 3 of the License, or
// (at your option) any later version.
//
// This program is distributed in the hope that it will be useful,
// but WITHOUT ANY WARRANTY; without even the implied warranty of
// MERCHANTABILITY or FITNESS FOR A PARTICULAR PURPOSE.  See the
// GNU Affero General Public License for more details.
//
// You should have received a copy of the GNU Affero General Public License
// along with this program.  If not, see <https://www.gnu.org/licenses/>.

pragma solidity 0.6.12;

import "@openzeppelin/contracts-upgradeable/access/OwnableUpgradeable.sol";
import "@openzeppelin/contracts-upgradeable/utils/PausableUpgradeable.sol";
import "@openzeppelin/contracts-upgradeable/access/AccessControlUpgradeable.sol";
<<<<<<< HEAD
import "@openzeppelin/contracts-upgradeable/token/ERC20/SafeERC20Upgradeable.sol";
import "@openzeppelin/contracts-upgradeable/token/ERC20/IERC20Upgradeable.sol";
=======
import "../interfaces/IBookKeeper.sol";
>>>>>>> 6f22eb1e

interface TokenLike {
  function approve(address, uint256) external;

  function transfer(address, uint256) external;

  function transferFrom(
    address,
    address,
    uint256
  ) external;

  function deposit() external payable;

  function withdraw(uint256) external;
}

interface ManagerLike {
  function cdpCan(
    address,
    uint256,
    address
  ) external view returns (uint256);

  function collateralPools(uint256) external view returns (bytes32);

  function owns(uint256) external view returns (address);

  function positions(uint256) external view returns (address);

  function bookKeeper() external view returns (address);

  function open(bytes32, address) external returns (uint256);

  function give(uint256, address) external;

  function cdpAllow(
    uint256,
    address,
    uint256
  ) external;

  function positionAllow(address, uint256) external;

  function adjustPosition(
    uint256,
    int256,
    int256
  ) external;

  function moveCollateral(
    uint256,
    address,
    uint256
  ) external;

  function moveStablecoin(
    uint256,
    address,
    uint256
  ) external;

  function withdraw(
    address,
    uint256,
    address,
    uint256
  ) external;

  function quit(uint256, address) external;

  function enter(address, uint256) external;

  function shift(uint256, uint256) external;
}

interface TokenAdapterLike {
  function decimals() external returns (uint256);

  function collateralToken() external returns (TokenLike);

  function deposit(address, uint256) external payable;

  function withdraw(address, uint256) external;
}

interface FarmableTokenAdapterLike {
  function decimals() external returns (uint256);

  function collateralToken() external returns (TokenLike);

  function deposit(
    address,
    address,
    uint256
  ) external payable;

  function withdraw(
    address,
    address,
    uint256
  ) external;
}

interface StablecoinAdapterLike {
  function bookKeeper() external returns (IBookKeeper);

  function stablecoin() external returns (TokenLike);

  function deposit(address, uint256) external payable;

  function withdraw(address, uint256) external;
}

interface HopeLike {
  function hope(address) external;

  function nope(address) external;
}

interface StabilityFeeCollectorLike {
  function collect(bytes32) external returns (uint256);
}

interface ProxyRegistryLike {
  function proxies(address) external view returns (address);

  function build(address) external returns (address);
}

interface ProxyLike {
  function owner() external view returns (address);
}

// !!!!!!!!!!!!!!!!!!!!!!!!!!!!!!!!!!!!!!!!!!!!!!!!!!!!!!!!!!!!!!!!!!!!!!!!!!!!!!!!!!!!!!!!!!!!!!!!!!!!!!!!!!!!!!!!!!
// WARNING: These functions meant to be used as a a library for a DSProxy. Some are unsafe if you call them directly.
// !!!!!!!!!!!!!!!!!!!!!!!!!!!!!!!!!!!!!!!!!!!!!!!!!!!!!!!!!!!!!!!!!!!!!!!!!!!!!!!!!!!!!!!!!!!!!!!!!!!!!!!!!!!!!!!!!!

contract Common {
  using SafeERC20Upgradeable for address;
  uint256 constant RAY = 10**27;

  // Internal functions

  function mul(uint256 x, uint256 y) internal pure returns (uint256 z) {
    require(y == 0 || (z = x * y) / y == x, "mul-overflow");
  }

  // Public functions

  function stablecoinAdapter_deposit(
    address apt,
    address positionAddress,
    uint256 wad
  ) public {
    // Gets Alpaca Stablecoin from the user's wallet
    IERC20Upgradeable(apt).transferFrom(msg.sender, address(this), wad);
    // Approves adapter to take the Alpaca Stablecoin amount
<<<<<<< HEAD
    SafeERC20Upgradeable.safeApprove(IERC20Upgradeable(apt), apt, wad);
    // Deposits Alpaca Stablecoin into the government
=======
    StablecoinAdapterLike(apt).stablecoin().approve(apt, wad);
    // Deposits Alpaca Stablecoin into the bookKeeper
>>>>>>> 6f22eb1e
    StablecoinAdapterLike(apt).deposit(positionAddress, wad);
  }
}

contract AlpacaStablecoinProxyActions is OwnableUpgradeable, PausableUpgradeable, AccessControlUpgradeable, Common {
  using SafeERC20Upgradeable for IERC20Upgradeable;

  // --- Init ---
  function initialize() external initializer {
    OwnableUpgradeable.__Ownable_init();
    PausableUpgradeable.__Pausable_init();
    AccessControlUpgradeable.__AccessControl_init();
  }

  // Internal functions

  function sub(uint256 x, uint256 y) internal pure returns (uint256 z) {
    require((z = x - y) <= x, "sub-overflow");
  }

  function toInt(uint256 x) internal pure returns (int256 y) {
    y = int256(x);
    require(y >= 0, "int-overflow");
  }

  function toRad(uint256 wad) internal pure returns (uint256 rad) {
    rad = mul(wad, 10**27);
  }

  function convertTo18(address tokenAdapter, uint256 amt) internal returns (uint256 wad) {
    // For those collaterals that have less than 18 decimals precision we need to do the conversion before passing to adjustPosition function
    // Adapters will automatically handle the difference of precision
    wad = mul(amt, 10**(18 - TokenAdapterLike(tokenAdapter).decimals()));
  }

  function _getDrawDebtShare(
    address bookKeeper,
    address stabilityFeeCollector,
    address positionAddress,
    bytes32 collateralPoolId,
    uint256 wad
  ) internal returns (int256 resultDebtShare) {
    // Updates stability fee rate
    uint256 debtAccumulatedRate = StabilityFeeCollectorLike(stabilityFeeCollector).collect(collateralPoolId);

    // Gets Alpaca Stablecoin balance of the positionAddress in the bookKeeper
    uint256 stablecoin = IBookKeeper(bookKeeper).stablecoin(positionAddress);

    // If there was already enough Alpaca Stablecoin in the bookKeeper balance, just exits it without adding more debt
    if (stablecoin < mul(wad, RAY)) {
      // Calculates the needed resultDebtShare so together with the existing stablecoin in the bookKeeper is enough to exit wad amount of Alpaca Stablecoin tokens
      resultDebtShare = toInt(sub(mul(wad, RAY), stablecoin) / debtAccumulatedRate);
      // This is neeeded due lack of precision. It might need to sum an extra resultDebtShare wei (for the given Alpaca Stablecoin wad amount)
      resultDebtShare = mul(uint256(resultDebtShare), debtAccumulatedRate) < mul(wad, RAY)
        ? resultDebtShare + 1
        : resultDebtShare;
    }
  }

  function _getWipeDebtShare(
    address bookKeeper,
    uint256 stablecoinBalance,
    address positionAddress,
    bytes32 collateralPoolId
  ) internal view returns (int256 resultDebtShare) {
    // Gets actual rate from the bookKeeper
    (, uint256 debtAccumulatedRate, , , ) = IBookKeeper(bookKeeper).collateralPools(collateralPoolId);
    // Gets actual debtShare value of the positionAddress
    (, uint256 debtShare) = IBookKeeper(bookKeeper).positions(collateralPoolId, positionAddress);

    // Uses the whole stablecoin balance in the bookKeeper to reduce the debt
    resultDebtShare = toInt(stablecoinBalance / debtAccumulatedRate);
    // Checks the calculated resultDebtShare is not higher than positionAddress.art (total debt), otherwise uses its value
    resultDebtShare = uint256(resultDebtShare) <= debtShare ? -resultDebtShare : -toInt(debtShare);
  }

  function _getWipeAllWad(
    address bookKeeper,
    address usr,
    address positionAddress,
    bytes32 collateralPoolId
  ) internal view returns (uint256 wad) {
    // Gets actual rate from the bookKeeper
    (, uint256 rate, , , ) = IBookKeeper(bookKeeper).collateralPools(collateralPoolId);
    // Gets actual debtShare value of the positionAddress
    (, uint256 debtShare) = IBookKeeper(bookKeeper).positions(collateralPoolId, positionAddress);
    // Gets actual stablecoin amount in the positionAddress
    uint256 stablecoin = IBookKeeper(bookKeeper).stablecoin(usr);

    uint256 rad = sub(mul(debtShare, rate), stablecoin);
    wad = rad / RAY;

    // If the rad precision has some dust, it will need to request for 1 extra wad wei
    wad = mul(wad, RAY) < rad ? wad + 1 : wad;
  }

  // Public functions

  function transfer(
    address collateralToken,
    address dst,
    uint256 amt
  ) public {
    SafeERC20Upgradeable.safeTransfer(IERC20Upgradeable(collateralToken), dst, amt);
  }

  function bnbAdapter_deposit(address apt, address positionAddress) public payable {
    // Wraps BNB in WBNB
    TokenAdapterLike(apt).collateralToken().deposit.value(msg.value)();
    // Approves adapter to take the WBNB amount
<<<<<<< HEAD
    SafeERC20Upgradeable.safeApprove(IERC20Upgradeable(apt), address(apt), msg.value);
    // Deposits WBNB collateral into the government
=======
    TokenAdapterLike(apt).collateralToken().approve(address(apt), msg.value);
    // Deposits WBNB collateral into the bookKeeper
>>>>>>> 6f22eb1e
    TokenAdapterLike(apt).deposit(positionAddress, msg.value);
  }

  function tokenAdapter_deposit(
    address apt,
    address positionAddress,
    uint256 amt,
    bool transferFrom
  ) public {
    // Only executes for tokens that have approval/transferFrom implementation
    if (transferFrom) {
      // Gets token from the user's wallet
      IERC20Upgradeable(apt).transferFrom(msg.sender, address(this), amt);
      // Approves adapter to take the token amount
      SafeERC20Upgradeable.safeApprove(IERC20Upgradeable(apt), apt, amt);
    }
    // Deposits token collateral into the bookKeeper
    TokenAdapterLike(apt).deposit(positionAddress, amt);
  }

  function farmableTokenAdapter_deposit(
    address apt,
    address positionAddress,
    uint256 amt,
    bool transferFrom
  ) public {
    // Only executes for tokens that have approval/transferFrom implementation
    if (transferFrom) {
      // Gets token from the user's wallet
      IERC20Upgradeable(apt).transferFrom(msg.sender, address(this), amt);
      // Approves adapter to take the token amount
      SafeERC20Upgradeable.safeApprove(IERC20Upgradeable(apt), apt, amt);
    }
    // Deposits token collateral into the bookKeeper
    FarmableTokenAdapterLike(apt).deposit(positionAddress, msg.sender, amt);
  }

  function hope(address obj, address usr) public {
    HopeLike(obj).hope(usr);
  }

  function nope(address obj, address usr) public {
    HopeLike(obj).nope(usr);
  }

  function open(
    address manager,
    bytes32 collateralPoolId,
    address usr
  ) public returns (uint256 cdp) {
    cdp = ManagerLike(manager).open(collateralPoolId, usr);
  }

  function give(
    address manager,
    uint256 cdp,
    address usr
  ) public {
    ManagerLike(manager).give(cdp, usr);
  }

  function giveToProxy(
    address proxyRegistry,
    address manager,
    uint256 cdp,
    address dst
  ) public {
    // Gets actual proxy address
    address proxy = ProxyRegistryLike(proxyRegistry).proxies(dst);
    // Checks if the proxy address already existed and dst address is still the owner
    if (proxy == address(0) || ProxyLike(proxy).owner() != dst) {
      uint256 csize;
      assembly {
        csize := extcodesize(dst)
      }
      // We want to avoid creating a proxy for a contract address that might not be able to handle proxies, then losing the CDP
      require(csize == 0, "Dst-is-a-contract");
      // Creates the proxy for the dst address
      proxy = ProxyRegistryLike(proxyRegistry).build(dst);
    }
    // Transfers CDP to the dst proxy
    give(manager, cdp, proxy);
  }

  function cdpAllow(
    address manager,
    uint256 cdp,
    address usr,
    uint256 ok
  ) public {
    ManagerLike(manager).cdpAllow(cdp, usr, ok);
  }

  function positionAllow(
    address manager,
    address usr,
    uint256 ok
  ) public {
    ManagerLike(manager).positionAllow(usr, ok);
  }

  function moveCollateral(
    address manager,
    uint256 cdp,
    address dst,
    uint256 wad
  ) public {
    ManagerLike(manager).moveCollateral(cdp, dst, wad);
  }

  function moveStablecoin(
    address manager,
    uint256 cdp,
    address dst,
    uint256 rad
  ) public {
    ManagerLike(manager).moveStablecoin(cdp, dst, rad);
  }

  function adjustPosition(
    address manager,
    uint256 cdp,
    int256 dink,
    int256 dart
  ) public {
    ManagerLike(manager).adjustPosition(cdp, dink, dart);
  }

  function quit(
    address manager,
    uint256 cdp,
    address dst
  ) public {
    ManagerLike(manager).quit(cdp, dst);
  }

  function enter(
    address manager,
    address src,
    uint256 cdp
  ) public {
    ManagerLike(manager).enter(src, cdp);
  }

  function shift(
    address manager,
    uint256 cdpSrc,
    uint256 cdpOrg
  ) public {
    ManagerLike(manager).shift(cdpSrc, cdpOrg);
  }

  function lockBNB(
    address manager,
    address bnbAdapter,
    uint256 cdp
  ) public payable {
    // Receives BNB amount, converts it to WBNB and joins it into the bookKeeper
    bnbAdapter_deposit(bnbAdapter, address(this));
    // Locks WBNB amount into the CDP
    IBookKeeper(ManagerLike(manager).bookKeeper()).adjustPosition(
      ManagerLike(manager).collateralPools(cdp),
      ManagerLike(manager).positions(cdp),
      address(this),
      address(this),
      toInt(msg.value),
      0
    );
  }

  function safeLockBNB(
    address manager,
    address bnbAdapter,
    uint256 cdp,
    address owner
  ) public payable {
    require(ManagerLike(manager).owns(cdp) == owner, "owner-missmatch");
    lockBNB(manager, bnbAdapter, cdp);
  }

  function lockToken(
    address manager,
    address tokenAdapter,
    uint256 cdp,
    uint256 amt,
    bool transferFrom
  ) public {
    // Takes token amount from user's wallet and joins into the bookKeeper
    tokenAdapter_deposit(tokenAdapter, address(this), amt, transferFrom);
    // Locks token amount into the CDP
    IBookKeeper(ManagerLike(manager).bookKeeper()).adjustPosition(
      ManagerLike(manager).collateralPools(cdp),
      ManagerLike(manager).positions(cdp),
      address(this),
      address(this),
      toInt(convertTo18(tokenAdapter, amt)),
      0
    );
  }

  function lockFarmableToken(
    address manager,
    address farmableTokenAdapter,
    uint256 cdp,
    uint256 amt,
    bool transferFrom
  ) public {
    // Takes token amount from user's wallet and joins into the bookKeeper
    farmableTokenAdapter_deposit(farmableTokenAdapter, address(this), amt, transferFrom);
    // Locks token amount into the CDP
    IBookKeeper(ManagerLike(manager).bookKeeper()).adjustPosition(
      ManagerLike(manager).collateralPools(cdp),
      ManagerLike(manager).positions(cdp),
      address(this),
      address(this),
      toInt(convertTo18(farmableTokenAdapter, amt)),
      0
    );
  }

  function safeLockToken(
    address manager,
    address tokenAdapter,
    uint256 cdp,
    uint256 amt,
    bool transferFrom,
    address owner
  ) public {
    require(ManagerLike(manager).owns(cdp) == owner, "owner-missmatch");
    lockToken(manager, tokenAdapter, cdp, amt, transferFrom);
  }

  function safeLockFarmableToken(
    address manager,
    address farmableTokenAdapter,
    uint256 cdp,
    uint256 amt,
    bool transferFrom,
    address owner
  ) public {
    require(ManagerLike(manager).owns(cdp) == owner, "owner-missmatch");
    lockFarmableToken(manager, farmableTokenAdapter, cdp, amt, transferFrom);
  }

  function freeBNB(
    address manager,
    address bnbAdapter,
    uint256 cdp,
    uint256 wad
  ) public {
    // Unlocks WBNB amount from the CDP
    adjustPosition(manager, cdp, -toInt(wad), 0);
    // Moves the amount from the CDP positionAddress to proxy's address
    moveCollateral(manager, cdp, address(this), wad);
    // Withdraws WBNB amount to proxy address as a token
    TokenAdapterLike(bnbAdapter).withdraw(address(this), wad);
    // Converts WBNB to BNB
    TokenAdapterLike(bnbAdapter).collateralToken().withdraw(wad);
    // Sends BNB back to the user's wallet
    msg.sender.transfer(wad);
  }

  function freeToken(
    address manager,
    address tokenAdapter,
    uint256 cdp,
    uint256 amt
  ) public {
    uint256 wad = convertTo18(tokenAdapter, amt);
    // Unlocks token amount from the CDP
    adjustPosition(manager, cdp, -toInt(wad), 0);
    // Moves the amount from the CDP positionAddress to proxy's address
    moveCollateral(manager, cdp, address(this), wad);
    // Withdraws token amount to the user's wallet as a token
    TokenAdapterLike(tokenAdapter).withdraw(msg.sender, amt);
  }

  function freeFarmableToken(
    address manager,
    address farmableTokenAdapter,
    uint256 cdp,
    uint256 amt
  ) public {
    address positionAddress = ManagerLike(manager).positions(cdp);
    uint256 wad = convertTo18(farmableTokenAdapter, amt);
    // Unlocks token amount from the CDP
    adjustPosition(manager, cdp, -toInt(wad), 0);
    // Moves the amount from the CDP positionAddress to proxy's address
    moveCollateral(manager, cdp, address(this), wad);
    // Withdraws token amount to the user's wallet as a token
    FarmableTokenAdapterLike(farmableTokenAdapter).withdraw(positionAddress, msg.sender, amt);
  }

  function exitBNB(
    address manager,
    address bnbAdapter,
    uint256 cdp,
    uint256 wad
  ) public {
    // Moves the amount from the CDP positionAddress to proxy's address
    moveCollateral(manager, cdp, address(this), wad);

    // Withdraws WBNB amount to proxy address as a token
    TokenAdapterLike(bnbAdapter).withdraw(address(this), wad);
    // Converts WBNB to BNB
    TokenAdapterLike(bnbAdapter).collateralToken().withdraw(wad);
    // Sends BNB back to the user's wallet
    msg.sender.transfer(wad);
  }

  function exitToken(
    address manager,
    address tokenAdapter,
    uint256 cdp,
    uint256 amt
  ) public {
    // Moves the amount from the CDP positionAddress to proxy's address
    moveCollateral(manager, cdp, address(this), convertTo18(tokenAdapter, amt));

    // Withdraws token amount to the user's wallet as a token
    TokenAdapterLike(tokenAdapter).withdraw(msg.sender, amt);
  }

  function exitFarmableToken(
    address manager,
    address farmableTokenAdapter,
    uint256 cdp,
    uint256 amt
  ) public {
    address positionAddress = ManagerLike(manager).positions(cdp);
    // Moves the amount from the CDP positionAddress to proxy's address
    moveCollateral(manager, cdp, address(this), convertTo18(farmableTokenAdapter, amt));

    // Withdraws token amount to the user's wallet as a token
    FarmableTokenAdapterLike(farmableTokenAdapter).withdraw(positionAddress, msg.sender, amt);
  }

  function draw(
    address manager,
    address stabilityFeeCollector,
    address stablecoinAdapter,
    uint256 cdp,
    uint256 wad
  ) public {
    address positionAddress = ManagerLike(manager).positions(cdp);
    address bookKeeper = ManagerLike(manager).bookKeeper();
    bytes32 collateralPoolId = ManagerLike(manager).collateralPools(cdp);
    // Generates debt in the CDP
    adjustPosition(
      manager,
      cdp,
      0,
      _getDrawDebtShare(bookKeeper, stabilityFeeCollector, positionAddress, collateralPoolId, wad)
    );
    // Moves the Alpaca Stablecoin amount (balance in the bookKeeper in rad) to proxy's address
    moveStablecoin(manager, cdp, address(this), toRad(wad));
    // Allows adapter to access to proxy's Alpaca Stablecoin balance in the bookKeeper
    if (IBookKeeper(bookKeeper).can(address(this), address(stablecoinAdapter)) == 0) {
      IBookKeeper(bookKeeper).hope(stablecoinAdapter);
    }
    // Withdraws Alpaca Stablecoin to the user's wallet as a token
    StablecoinAdapterLike(stablecoinAdapter).withdraw(msg.sender, wad);
  }

  function wipe(
    address manager,
    address stablecoinAdapter,
    uint256 cdp,
    uint256 wad
  ) public {
    address bookKeeper = ManagerLike(manager).bookKeeper();
    address positionAddress = ManagerLike(manager).positions(cdp);
    bytes32 collateralPoolId = ManagerLike(manager).collateralPools(cdp);

    address own = ManagerLike(manager).owns(cdp);
    if (own == address(this) || ManagerLike(manager).cdpCan(own, cdp, address(this)) == 1) {
      // Deposits Alpaca Stablecoin amount into the bookKeeper
      stablecoinAdapter_deposit(stablecoinAdapter, positionAddress, wad);
      // Paybacks debt to the CDP
      adjustPosition(
        manager,
        cdp,
        0,
        _getWipeDebtShare(
          bookKeeper,
          IBookKeeper(bookKeeper).stablecoin(positionAddress),
          positionAddress,
          collateralPoolId
        )
      );
    } else {
      // Deposits Alpaca Stablecoin amount into the bookKeeper
      stablecoinAdapter_deposit(stablecoinAdapter, address(this), wad);
      // Paybacks debt to the CDP
      IBookKeeper(bookKeeper).adjustPosition(
        collateralPoolId,
        positionAddress,
        address(this),
        address(this),
        0,
        _getWipeDebtShare(bookKeeper, wad * RAY, positionAddress, collateralPoolId)
      );
    }
  }

  function safeWipe(
    address manager,
    address stablecoinAdapter,
    uint256 cdp,
    uint256 wad,
    address owner
  ) public {
    require(ManagerLike(manager).owns(cdp) == owner, "owner-missmatch");
    wipe(manager, stablecoinAdapter, cdp, wad);
  }

  function wipeAll(
    address manager,
    address stablecoinAdapter,
    uint256 cdp
  ) public {
    address bookKeeper = ManagerLike(manager).bookKeeper();
    address positionAddress = ManagerLike(manager).positions(cdp);
    bytes32 collateralPoolId = ManagerLike(manager).collateralPools(cdp);
    (, uint256 debtShare) = IBookKeeper(bookKeeper).positions(collateralPoolId, positionAddress);

    address own = ManagerLike(manager).owns(cdp);
    if (own == address(this) || ManagerLike(manager).cdpCan(own, cdp, address(this)) == 1) {
      // Deposits Alpaca Stablecoin amount into the bookKeeper
      stablecoinAdapter_deposit(
        stablecoinAdapter,
        positionAddress,
        _getWipeAllWad(bookKeeper, positionAddress, positionAddress, collateralPoolId)
      );
      // Paybacks debt to the CDP
      adjustPosition(manager, cdp, 0, -int256(debtShare));
    } else {
      // Deposits Alpaca Stablecoin amount into the bookKeeper
      stablecoinAdapter_deposit(
        stablecoinAdapter,
        address(this),
        _getWipeAllWad(bookKeeper, address(this), positionAddress, collateralPoolId)
      );
      // Paybacks debt to the CDP
      IBookKeeper(bookKeeper).adjustPosition(
        collateralPoolId,
        positionAddress,
        address(this),
        address(this),
        0,
        -int256(debtShare)
      );
    }
  }

  function safeWipeAll(
    address manager,
    address stablecoinAdapter,
    uint256 cdp,
    address owner
  ) public {
    require(ManagerLike(manager).owns(cdp) == owner, "owner-missmatch");
    wipeAll(manager, stablecoinAdapter, cdp);
  }

  function lockBNBAndDraw(
    address manager,
    address stabilityFeeCollector,
    address bnbAdapter,
    address stablecoinAdapter,
    uint256 cdp,
    uint256 wadD
  ) public payable {
    address positionAddress = ManagerLike(manager).positions(cdp);
    address bookKeeper = ManagerLike(manager).bookKeeper();
    bytes32 collateralPoolId = ManagerLike(manager).collateralPools(cdp);
    // Receives BNB amount, converts it to WBNB and joins it into the bookKeeper
    bnbAdapter_deposit(bnbAdapter, positionAddress);
    // Locks WBNB amount into the CDP and generates debt
    adjustPosition(
      manager,
      cdp,
      toInt(msg.value),
      _getDrawDebtShare(bookKeeper, stabilityFeeCollector, positionAddress, collateralPoolId, wadD)
    );
    // Moves the Alpaca Stablecoin amount (balance in the bookKeeper in rad) to proxy's address
    moveStablecoin(manager, cdp, address(this), toRad(wadD));
    // Allows adapter to access to proxy's Alpaca Stablecoin balance in the bookKeeper
    if (IBookKeeper(bookKeeper).can(address(this), address(stablecoinAdapter)) == 0) {
      IBookKeeper(bookKeeper).hope(stablecoinAdapter);
    }
    // Withdraws Alpaca Stablecoin to the user's wallet as a token
    StablecoinAdapterLike(stablecoinAdapter).withdraw(msg.sender, wadD);
  }

  function openLockBNBAndDraw(
    address manager,
    address stabilityFeeCollector,
    address bnbAdapter,
    address stablecoinAdapter,
    bytes32 collateralPoolId,
    uint256 wadD
  ) public payable returns (uint256 cdp) {
    cdp = open(manager, collateralPoolId, address(this));
    lockBNBAndDraw(manager, stabilityFeeCollector, bnbAdapter, stablecoinAdapter, cdp, wadD);
  }

  function lockTokenAndDraw(
    address manager,
    address stabilityFeeCollector,
    address tokenAdapter,
    address stablecoinAdapter,
    uint256 cdp,
    uint256 amtC,
    uint256 wadD,
    bool transferFrom
  ) public {
    address positionAddress = ManagerLike(manager).positions(cdp);
    address bookKeeper = ManagerLike(manager).bookKeeper();
    bytes32 collateralPoolId = ManagerLike(manager).collateralPools(cdp);
    // Takes token amount from user's wallet and joins into the bookKeeper
    tokenAdapter_deposit(tokenAdapter, positionAddress, amtC, transferFrom);
    // Locks token amount into the CDP and generates debt
    adjustPosition(
      manager,
      cdp,
      toInt(convertTo18(tokenAdapter, amtC)),
      _getDrawDebtShare(bookKeeper, stabilityFeeCollector, positionAddress, collateralPoolId, wadD)
    );
    // Moves the Alpaca Stablecoin amount (balance in the bookKeeper in rad) to proxy's address
    moveStablecoin(manager, cdp, address(this), toRad(wadD));
    // Allows adapter to access to proxy's Alpaca Stablecoin balance in the bookKeeper
    if (IBookKeeper(bookKeeper).can(address(this), address(stablecoinAdapter)) == 0) {
      IBookKeeper(bookKeeper).hope(stablecoinAdapter);
    }
    // Withdraws Alpaca Stablecoin to the user's wallet as a token
    StablecoinAdapterLike(stablecoinAdapter).withdraw(msg.sender, wadD);
  }

  function openLockTokenAndDraw(
    address manager,
    address stabilityFeeCollector,
    address tokenAdapter,
    address stablecoinAdapter,
    bytes32 collateralPoolId,
    uint256 amtC,
    uint256 wadD,
    bool transferFrom
  ) public returns (uint256 cdp) {
    cdp = open(manager, collateralPoolId, address(this));
    lockTokenAndDraw(manager, stabilityFeeCollector, tokenAdapter, stablecoinAdapter, cdp, amtC, wadD, transferFrom);
  }

  function lockFarmableTokenAndDraw(
    address manager,
    address stabilityFeeCollector,
    address farmableTokenAdapter,
    address stablecoinAdapter,
    uint256 cdp,
    uint256 amtC,
    uint256 wadD,
    bool transferFrom
  ) public {
    address positionAddress = ManagerLike(manager).positions(cdp);
    address bookKeeper = ManagerLike(manager).bookKeeper();
    bytes32 collateralPoolId = ManagerLike(manager).collateralPools(cdp);
    // Takes token amount from user's wallet and joins into the bookKeeper
    farmableTokenAdapter_deposit(farmableTokenAdapter, positionAddress, amtC, transferFrom);
    // Locks token amount into the CDP and generates debt
    adjustPosition(
      manager,
      cdp,
      toInt(convertTo18(farmableTokenAdapter, amtC)),
      _getDrawDebtShare(bookKeeper, stabilityFeeCollector, positionAddress, collateralPoolId, wadD)
    );
    // Moves the Alpaca Stablecoin amount (balance in the bookKeeper in rad) to proxy's address
    moveStablecoin(manager, cdp, address(this), toRad(wadD));
    // Allows adapter to access to proxy's Alpaca Stablecoin balance in the bookKeeper
    if (IBookKeeper(bookKeeper).can(address(this), address(stablecoinAdapter)) == 0) {
      IBookKeeper(bookKeeper).hope(stablecoinAdapter);
    }
    // Withdraws Alpaca Stablecoin to the user's wallet as a token
    StablecoinAdapterLike(stablecoinAdapter).withdraw(msg.sender, wadD);
  }

  function openLockFarmableTokenAndDraw(
    address manager,
    address stabilityFeeCollector,
    address farmableTokenAdapter,
    address stablecoinAdapter,
    bytes32 collateralPoolId,
    uint256 amtC,
    uint256 wadD,
    bool transferFrom
  ) public returns (uint256 cdp) {
    cdp = open(manager, collateralPoolId, address(this));
    lockFarmableTokenAndDraw(
      manager,
      stabilityFeeCollector,
      farmableTokenAdapter,
      stablecoinAdapter,
      cdp,
      amtC,
      wadD,
      transferFrom
    );
  }

  function wipeAndFreeBNB(
    address manager,
    address bnbAdapter,
    address stablecoinAdapter,
    uint256 cdp,
    uint256 wadC,
    uint256 wadD
  ) public {
    address positionAddress = ManagerLike(manager).positions(cdp);
    // Deposits Alpaca Stablecoin amount into the bookKeeper
    stablecoinAdapter_deposit(stablecoinAdapter, positionAddress, wadD);
    // Paybacks debt to the CDP and unlocks WBNB amount from it
    adjustPosition(
      manager,
      cdp,
      -toInt(wadC),
      _getWipeDebtShare(
        ManagerLike(manager).bookKeeper(),
        IBookKeeper(ManagerLike(manager).bookKeeper()).stablecoin(positionAddress),
        positionAddress,
        ManagerLike(manager).collateralPools(cdp)
      )
    );
    // Moves the amount from the CDP positionAddress to proxy's address
    moveCollateral(manager, cdp, address(this), wadC);
    // Withdraws WBNB amount to proxy address as a token
    TokenAdapterLike(bnbAdapter).withdraw(address(this), wadC);
    // Converts WBNB to BNB
    TokenAdapterLike(bnbAdapter).collateralToken().withdraw(wadC);
    // Sends BNB back to the user's wallet
    msg.sender.transfer(wadC);
  }

  function wipeAllAndFreeBNB(
    address manager,
    address bnbAdapter,
    address stablecoinAdapter,
    uint256 cdp,
    uint256 wadC
  ) public {
    address bookKeeper = ManagerLike(manager).bookKeeper();
    address positionAddress = ManagerLike(manager).positions(cdp);
    bytes32 collateralPoolId = ManagerLike(manager).collateralPools(cdp);
    (, uint256 debtShare) = IBookKeeper(bookKeeper).positions(collateralPoolId, positionAddress);

    // Deposits Alpaca Stablecoin amount into the bookKeeper
    stablecoinAdapter_deposit(
      stablecoinAdapter,
      positionAddress,
      _getWipeAllWad(bookKeeper, positionAddress, positionAddress, collateralPoolId)
    );
    // Paybacks debt to the CDP and unlocks WBNB amount from it
    adjustPosition(manager, cdp, -toInt(wadC), -int256(debtShare));
    // Moves the amount from the CDP positionAddress to proxy's address
    moveCollateral(manager, cdp, address(this), wadC);
    // Withdraws WBNB amount to proxy address as a token
    TokenAdapterLike(bnbAdapter).withdraw(address(this), wadC);
    // Converts WBNB to BNB
    TokenAdapterLike(bnbAdapter).collateralToken().withdraw(wadC);
    // Sends BNB back to the user's wallet
    msg.sender.transfer(wadC);
  }

  function wipeAndFreeToken(
    address manager,
    address tokenAdapter,
    address stablecoinAdapter,
    uint256 cdp,
    uint256 amtC,
    uint256 wadD
  ) public {
    address positionAddress = ManagerLike(manager).positions(cdp);
    // Deposits Alpaca Stablecoin amount into the bookKeeper
    stablecoinAdapter_deposit(stablecoinAdapter, positionAddress, wadD);
    uint256 wadC = convertTo18(tokenAdapter, amtC);
    // Paybacks debt to the CDP and unlocks token amount from it
    adjustPosition(
      manager,
      cdp,
      -toInt(wadC),
      _getWipeDebtShare(
        ManagerLike(manager).bookKeeper(),
        IBookKeeper(ManagerLike(manager).bookKeeper()).stablecoin(positionAddress),
        positionAddress,
        ManagerLike(manager).collateralPools(cdp)
      )
    );
    // Moves the amount from the CDP positionAddress to proxy's address
    moveCollateral(manager, cdp, address(this), wadC);
    // Withdraws token amount to the user's wallet as a token
    TokenAdapterLike(tokenAdapter).withdraw(msg.sender, amtC);
  }

  function wipeAllAndFreeToken(
    address manager,
    address tokenAdapter,
    address stablecoinAdapter,
    uint256 cdp,
    uint256 amtC
  ) public {
    address bookKeeper = ManagerLike(manager).bookKeeper();
    address positionAddress = ManagerLike(manager).positions(cdp);
    bytes32 collateralPoolId = ManagerLike(manager).collateralPools(cdp);
    (, uint256 debtShare) = IBookKeeper(bookKeeper).positions(collateralPoolId, positionAddress);

    // Deposits Alpaca Stablecoin amount into the bookKeeper
    stablecoinAdapter_deposit(
      stablecoinAdapter,
      positionAddress,
      _getWipeAllWad(bookKeeper, positionAddress, positionAddress, collateralPoolId)
    );
    uint256 wadC = convertTo18(tokenAdapter, amtC);
    // Paybacks debt to the CDP and unlocks token amount from it
    adjustPosition(manager, cdp, -toInt(wadC), -int256(debtShare));
    // Moves the amount from the CDP positionAddress to proxy's address
    moveCollateral(manager, cdp, address(this), wadC);
    // Withdraws token amount to the user's wallet as a token
    TokenAdapterLike(tokenAdapter).withdraw(msg.sender, amtC);
  }

  function wipeAndFreeFarmableToken(
    address manager,
    address farmableTokenAdapter,
    address stablecoinAdapter,
    uint256 cdp,
    uint256 amtC,
    uint256 wadD
  ) public {
    address positionAddress = ManagerLike(manager).positions(cdp);
    // Deposits Alpaca Stablecoin amount into the bookKeeper
    stablecoinAdapter_deposit(stablecoinAdapter, positionAddress, wadD);
    uint256 wadC = convertTo18(farmableTokenAdapter, amtC);
    // Paybacks debt to the CDP and unlocks token amount from it
    adjustPosition(
      manager,
      cdp,
      -toInt(wadC),
      _getWipeDebtShare(
        ManagerLike(manager).bookKeeper(),
        IBookKeeper(ManagerLike(manager).bookKeeper()).stablecoin(positionAddress),
        positionAddress,
        ManagerLike(manager).collateralPools(cdp)
      )
    );
    // Moves the amount from the CDP positionAddress to proxy's address
    moveCollateral(manager, cdp, address(this), wadC);
    // Withdraws token amount to the user's wallet as a token
    FarmableTokenAdapterLike(farmableTokenAdapter).withdraw(positionAddress, msg.sender, amtC);
  }

  function wipeAllAndFreeFarmableToken(
    address manager,
    address farmableTokenAdapter,
    address stablecoinAdapter,
    uint256 cdp,
    uint256 amtC
  ) public {
    address bookKeeper = ManagerLike(manager).bookKeeper();
    address positionAddress = ManagerLike(manager).positions(cdp);
    bytes32 collateralPoolId = ManagerLike(manager).collateralPools(cdp);
    (, uint256 debtShare) = IBookKeeper(bookKeeper).positions(collateralPoolId, positionAddress);

    // Deposits Alpaca Stablecoin amount into the bookKeeper
    stablecoinAdapter_deposit(
      stablecoinAdapter,
      positionAddress,
      _getWipeAllWad(bookKeeper, positionAddress, positionAddress, collateralPoolId)
    );
    uint256 wadC = convertTo18(farmableTokenAdapter, amtC);
    // Paybacks debt to the CDP and unlocks token amount from it
    adjustPosition(manager, cdp, -toInt(wadC), -int256(debtShare));
    // Moves the amount from the CDP positionAddress to proxy's address
    moveCollateral(manager, cdp, address(this), wadC);
    // Withdraws token amount to the user's wallet as a token
    FarmableTokenAdapterLike(farmableTokenAdapter).withdraw(positionAddress, msg.sender, amtC);
  }
}<|MERGE_RESOLUTION|>--- conflicted
+++ resolved
@@ -20,12 +20,9 @@
 import "@openzeppelin/contracts-upgradeable/access/OwnableUpgradeable.sol";
 import "@openzeppelin/contracts-upgradeable/utils/PausableUpgradeable.sol";
 import "@openzeppelin/contracts-upgradeable/access/AccessControlUpgradeable.sol";
-<<<<<<< HEAD
 import "@openzeppelin/contracts-upgradeable/token/ERC20/SafeERC20Upgradeable.sol";
 import "@openzeppelin/contracts-upgradeable/token/ERC20/IERC20Upgradeable.sol";
-=======
 import "../interfaces/IBookKeeper.sol";
->>>>>>> 6f22eb1e
 
 interface TokenLike {
   function approve(address, uint256) external;
@@ -184,13 +181,8 @@
     // Gets Alpaca Stablecoin from the user's wallet
     IERC20Upgradeable(apt).transferFrom(msg.sender, address(this), wad);
     // Approves adapter to take the Alpaca Stablecoin amount
-<<<<<<< HEAD
     SafeERC20Upgradeable.safeApprove(IERC20Upgradeable(apt), apt, wad);
     // Deposits Alpaca Stablecoin into the government
-=======
-    StablecoinAdapterLike(apt).stablecoin().approve(apt, wad);
-    // Deposits Alpaca Stablecoin into the bookKeeper
->>>>>>> 6f22eb1e
     StablecoinAdapterLike(apt).deposit(positionAddress, wad);
   }
 }
@@ -301,13 +293,8 @@
     // Wraps BNB in WBNB
     TokenAdapterLike(apt).collateralToken().deposit.value(msg.value)();
     // Approves adapter to take the WBNB amount
-<<<<<<< HEAD
     SafeERC20Upgradeable.safeApprove(IERC20Upgradeable(apt), address(apt), msg.value);
     // Deposits WBNB collateral into the government
-=======
-    TokenAdapterLike(apt).collateralToken().approve(address(apt), msg.value);
-    // Deposits WBNB collateral into the bookKeeper
->>>>>>> 6f22eb1e
     TokenAdapterLike(apt).deposit(positionAddress, msg.value);
   }
 
