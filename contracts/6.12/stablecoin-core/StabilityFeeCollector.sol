--- conflicted
+++ resolved
@@ -161,7 +161,22 @@
     i.lastAccumulationTime = now;
   }
 
-<<<<<<< HEAD
+  event SetGlobalStabilityFeeRate(address indexed caller, uint256 data);
+  event SetSystemDebtEngine(address indexed caller, address data);
+  event SetStabilityFeeRate(address indexed caller, bytes32 poolId, uint256 data);
+
+  /// @dev Set the global stability fee rate which will be apply to every collateral pool. Please see the explanation on the input format from the `setStabilityFeeRate` function.
+  /// @param _data Global stability fee rate [ray]
+  function setGlobalStabilityFeeRate(uint256 _data) external auth {
+    globalStabilityFeeRate = _data;
+    emit SetGlobalStabilityFeeRate(msg.sender, _data);
+  }
+
+  function setSystemDebtEngine(address _data) external auth {
+    systemDebtEngine = _data;
+    emit SetSystemDebtEngine(msg.sender, _data);
+  }
+
   /** @dev Set the stability fee rate of the collateral pool.
       The rate to be set here is the `r` in:
 
@@ -186,41 +201,8 @@
 
     The above `stabilityFeeRate` will be the value we will use in this contract.
   */
-  /// @param collateralPool Collateral pool id
-  /// @param what stabilityFeeRate
-  /// @param data the rate [ray]
-  function file(
-    bytes32 collateralPool,
-    bytes32 what,
-    uint256 data
-  ) external auth {
-    _collect(collateralPool);
-    if (what == "stabilityFeeRate") collateralPools[collateralPool].stabilityFeeRate = data;
-    else revert("StabilityFeeCollector/file-unrecognized-param");
-  }
-
-  /// @dev Set the global stability fee rate which will be apply to every collateral pool. Please see the explanation on the input format from the above function.
-  /// @param what globalStabilityFeeRate
-  /// @param data Global stability fee rate [ray]
-  function file(bytes32 what, uint256 data) external auth {
-    if (what == "globalStabilityFeeRate") globalStabilityFeeRate = data;
-    else revert("StabilityFeeCollector/file-unrecognized-param");
-=======
-  event SetGlobalStabilityFeeRate(address indexed caller, uint256 data);
-  event SetSystemDebtEngine(address indexed caller, address data);
-  event SetStabilityFeeRate(address indexed caller, bytes32 poolId, uint256 data);
-
-  function setGlobalStabilityFeeRate(uint256 _data) external auth {
-    globalStabilityFeeRate = _data;
-    emit SetGlobalStabilityFeeRate(msg.sender, _data);
-  }
-
-  function setSystemDebtEngine(address _data) external auth {
-    systemDebtEngine = _data;
-    emit SetSystemDebtEngine(msg.sender, _data);
->>>>>>> 936c1ae0
-  }
-
+  /// @param _collateralPool Collateral pool id
+  /// @param _data the rate [ray]
   function setStabilityFeeRate(bytes32 _collateralPool, uint256 _data) external auth {
     collateralPools[_collateralPool].stabilityFeeRate = _data;
     emit SetStabilityFeeRate(msg.sender, _collateralPool, _data);
