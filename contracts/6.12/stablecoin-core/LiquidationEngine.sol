--- conflicted
+++ resolved
@@ -37,21 +37,11 @@
   struct LocalVars {
     uint256 positionLockedCollateral;
     uint256 positionDebtShare;
-<<<<<<< HEAD
-    uint256 debtAccumulatedRate;
-    uint256 priceWithSafetyMargin;
-=======
->>>>>>> 29cbc461
     uint256 systemDebtEngineStablecoinBefore;
     uint256 newPositionLockedCollateral;
     uint256 newPositionDebtShare;
     uint256 wantStablecoinValueFromLiquidation;
   }
-<<<<<<< HEAD
-
-  IBookKeeper public bookKeeper; // CDP Engine
-=======
->>>>>>> 29cbc461
 
   struct CollateralPoolLocalVars {
     address strategy;
@@ -61,14 +51,7 @@
 
   IBookKeeper public bookKeeper; // CDP Engine
   ISystemDebtEngine public systemDebtEngine; // Debt Engine
-<<<<<<< HEAD
-  uint256 public live; // Active Flag
-
-  // --- Events ---
-  event SetStrategy(address indexed caller, bytes32 _collateralPoolId, address strategy);
-=======
   uint256 public override live; // Active Flag
->>>>>>> 29cbc461
 
   // --- Init ---
   function initialize(address _bookKeeper, address _systemDebtEngine) external initializer {
@@ -121,75 +104,6 @@
     ILiquidationStrategy _strategy = ILiquidationStrategy(_collateralPoolLocalVars.strategy);
     require(address(_strategy) != address(0), "LiquidationEngine/not-set-strategy");
 
-<<<<<<< HEAD
-  function setStrategy(bytes32 _collateralPoolId, address strategy) external {
-    require(hasRole(OWNER_ROLE, msg.sender), "!ownerRole");
-    require(live == 1, "LiquidationEngine/not-live");
-    strategies[_collateralPoolId] = strategy;
-    emit SetStrategy(msg.sender, _collateralPoolId, strategy);
-  }
-
-  function liquidate(
-    bytes32 _collateralPoolId,
-    address _positionAddress,
-    uint256 _debtShareToBeLiquidated, // [rad]
-    uint256 _maxDebtShareToBeLiquidated, // [rad]
-    address _collateralRecipient,
-    bytes calldata data
-  ) external nonReentrant whenNotPaused {
-    require(live == 1, "LiquidationEngine/not-live");
-    require(_debtShareToBeLiquidated != 0, "LiquidationEngine/zero-debt-value-to-be-liquidated");
-    require(_maxDebtShareToBeLiquidated != 0, "LiquidationEngine/zero-max-debt-value-to-be-liquidated");
-
-    LocalVars memory vars;
-
-    (vars.positionLockedCollateral, vars.positionDebtShare) = bookKeeper.positions(_collateralPoolId, _positionAddress);
-    require(strategies[_collateralPoolId] != address(0), "LiquidationEngine/not-set-strategy");
-    // 1. Check if the position is underwater
-    (, vars.debtAccumulatedRate, vars.priceWithSafetyMargin, , ) = bookKeeper.collateralPools(_collateralPoolId);
-    // (positionLockedCollateral [wad] * priceWithSafetyMargin [ray]) [rad]
-    // (positionDebtShare [wad] * debtAccumulatedRate [ray]) [rad]
-    require(
-      vars.priceWithSafetyMargin > 0 &&
-        mul(vars.positionLockedCollateral, vars.priceWithSafetyMargin) <
-        mul(vars.positionDebtShare, vars.debtAccumulatedRate),
-      "LiquidationEngine/position-is-safe"
-    );
-
-    vars.systemDebtEngineStablecoinBefore = bookKeeper.stablecoin(address(systemDebtEngine));
-
-    ILiquidationStrategy(strategies[_collateralPoolId]).execute(
-      _collateralPoolId,
-      vars.positionDebtShare,
-      vars.positionLockedCollateral,
-      _positionAddress,
-      _debtShareToBeLiquidated,
-      _maxDebtShareToBeLiquidated,
-      msg.sender,
-      _collateralRecipient,
-      data
-    );
-
-    (vars.newPositionLockedCollateral, vars.newPositionDebtShare) = bookKeeper.positions(
-      _collateralPoolId,
-      _positionAddress
-    );
-    require(vars.newPositionDebtShare < vars.positionDebtShare, "LiquidationEngine/debt-not-liquidated");
-
-    // (positionDebtShare [wad] - newPositionDebtShare [wad]) * debtAccumulatedRate [ray]
-    vars.wantStablecoinValueFromLiquidation = mul(
-      sub(vars.positionDebtShare, vars.newPositionDebtShare),
-      vars.debtAccumulatedRate
-    ); // [rad]
-    require(
-      sub(bookKeeper.stablecoin(address(systemDebtEngine)), vars.systemDebtEngineStablecoinBefore) >=
-        vars.wantStablecoinValueFromLiquidation,
-      "LiquidationEngine/payment-not-received"
-    );
-
-    // If collateral has been depleted from liquidation whilst there is remaining debt in the position
-    if (vars.newPositionLockedCollateral == 0 && vars.newPositionDebtShare > 0) {
-=======
     // (positionLockedCollateral [wad] * priceWithSafetyMargin [ray]) [rad]
     // (positionDebtShare [wad] * debtAccumulatedRate [ray]) [rad]
     require(
@@ -233,20 +147,14 @@
     if (_vars.newPositionLockedCollateral == 0 && _vars.newPositionDebtShare > 0) {
       // Overflow check
       require(_vars.newPositionDebtShare <= 2**255, "LiquidationEngine/overflow");
->>>>>>> 29cbc461
       // Record the bad debt to the system and close the position
       bookKeeper.confiscatePosition(
         _collateralPoolId,
         _positionAddress,
         _positionAddress,
         address(systemDebtEngine),
-<<<<<<< HEAD
-        -int256(vars.newPositionLockedCollateral),
-        -int256(vars.newPositionDebtShare)
-=======
         0,
         -int256(_vars.newPositionDebtShare)
->>>>>>> 29cbc461
       );
     }
   }
