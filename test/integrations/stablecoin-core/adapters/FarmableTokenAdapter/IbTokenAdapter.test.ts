--- conflicted
+++ resolved
@@ -380,11 +380,7 @@
         expect(await ibTokenAdapter.stake(aliceAddress)).to.be.eq(ethers.utils.parseEther("1"))
         expect(await ibTokenAdapter.rewardDebts(aliceAddress)).to.be.eq(0)
 
-<<<<<<< HEAD
-        // Now Alice harvest rewards. 1 block has been passed, hence Alice should get 90 (100 - 10%) ALPACA
-=======
         // Now Alice harvest rewards. 1 block has been passed, hence Alice should get 90 (100 - 10%) ALPACA, treasury account should get 10 ALPACA.
->>>>>>> 9c259682
         await ibTokenAdapterAsAlice.deposit(
           aliceAddress,
           0,
