--- conflicted
+++ resolved
@@ -32,14 +32,9 @@
   uint256 public cdpi; // Auto incremental
   mapping(uint256 => address) public override positions; // CDPId => PositionHandler
   mapping(uint256 => List) public list; // CDPId => Prev & Next CDPIds (double linked list)
-<<<<<<< HEAD
   mapping(uint256 => address) public owns; // CDPId => Owner
   mapping(address => address) public mapPositionHandlerToOwner; // PositionHandler => Owner
   mapping(uint256 => bytes32) public collateralPools; // CDPId => Ilk
-=======
-  mapping(uint256 => address) public override owns; // CDPId => Owner
-  mapping(uint256 => bytes32) public override collateralPools; // CDPId => Ilk
->>>>>>> 0a9b811e
 
   mapping(address => uint256) public first; // Owner => First CDPId
   mapping(address => uint256) public last; // Owner => Last CDPId
