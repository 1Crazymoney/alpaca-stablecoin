// SPDX-License-Identifier: AGPL-3.0-or-later

/// clip.sol -- Dai auction module 2.0

// Copyright (C) 2020-2021 Maker Ecosystem Growth Holdings, INC.
//
// This program is free software: you can redistribute it and/or modify
// it under the terms of the GNU Affero General Public License as published
// by the Free Software Foundation, either version 3 of the License, or
// (at your option) any later version.
//
// This program is distributed in the hope that it will be useful,
// but WITHOUT ANY WARRANTY; without even the implied warranty of
// MERCHANTABILITY or FITNESS FOR A PARTICULAR PURPOSE.  See the
// GNU Affero General Public License for more details.
//
// You should have received a copy of the GNU Affero General Public License
// along with this program.  If not, see <https://www.gnu.org/licenses/>.

pragma solidity 0.6.12;

import "@openzeppelin/contracts-upgradeable/access/OwnableUpgradeable.sol";
import "@openzeppelin/contracts-upgradeable/utils/PausableUpgradeable.sol";
import "@openzeppelin/contracts-upgradeable/access/AccessControlUpgradeable.sol";
import "@openzeppelin/contracts-upgradeable/utils/ReentrancyGuardUpgradeable.sol";

import "../../interfaces/IPositionHandler.sol";
<<<<<<< HEAD

interface GovernmentLike {
  function moveStablecoin(
    address,
    address,
    uint256
  ) external;

  function moveCollateral(
    bytes32,
    address,
    address,
    uint256
  ) external;

  function collateralPools(bytes32)
    external
    returns (
      uint256,
      uint256,
      uint256,
      uint256,
      uint256
    );

  function mintUnbackedStablecoin(
    address,
    address,
    uint256
  ) external;
}

interface PriceFeedLike {
  function peek() external returns (bytes32, bool);
}

interface PriceOracleLike {
  function stableCoinReferencePrice() external returns (uint256);

  function collateralPools(bytes32) external returns (PriceFeedLike, uint256);
}

interface LiquidationEngineLike {
  function liquidationPenalty(bytes32) external returns (uint256);

  function removeRepaidDebtFromAuction(bytes32, uint256) external;
}

interface FlashLendingCallee {
  function flashLendingCall(
    address,
    uint256,
    uint256,
    bytes calldata
  ) external;
}

interface CalculatorLike {
  function price(uint256, uint256) external view returns (uint256);
}

interface FarmableTokenAdapterLike {
  function deposit(
    address,
    address,
    uint256
  ) external;

  function moveRewards(
    address,
    address,
    uint256
  ) external;

  function collateralPoolId() external view returns (bytes32);
}

interface CDPManagerLike {
  function ownerMapByPositionHandler(address) external view returns (address);
}
=======
import "../../interfaces/IBookKeeper.sol";
import "../../interfaces/IAuctioneer.sol";
import "../../interfaces/IPriceFeed.sol";
import "../../interfaces/IPriceOracle.sol";
import "../../interfaces/ILiquidationEngine.sol";
import "../../interfaces/IFarmableTokenAdapter.sol";
import "../../interfaces/ICalculator.sol";
import "../../interfaces/IProxy.sol";
import "../../interfaces/IFlashLendingCallee.sol";
>>>>>>> 0a9b811e

contract FarmableTokenAuctioneer is
  OwnableUpgradeable,
  PausableUpgradeable,
  AccessControlUpgradeable,
  ReentrancyGuardUpgradeable,
  IAuctioneer
{
  // --- Auth ---
  mapping(address => uint256) public wards;

  function rely(address positionAddress) external auth {
    wards[positionAddress] = 1;
    emit Rely(positionAddress);
  }

  function deny(address positionAddress) external auth {
    wards[positionAddress] = 0;
    emit Deny(positionAddress);
  }

  modifier auth {
    require(wards[msg.sender] == 1, "CollateralAuctioneer/not-authorized");
    _;
  }

  // --- Data ---
  bytes32 public override collateralPoolId; // Collateral type of this CollateralAuctioneer
  IBookKeeper public bookKeeper; // Core CDP Engine
  IFarmableTokenAdapter public farmableTokenAdapter;

  ILiquidationEngine public liquidationEngine; // Liquidation module
  address public systemDebtEngine; // Recipient of dai raised in auctions
<<<<<<< HEAD
  PriceOracleLike public priceOracle; // Collateral price module
  CalculatorLike public calc; // Current price calculator
  CDPManagerLike public cdpManager; // CDP Manager which interacts with the protocol
=======
  IPriceOracle public priceOracle; // Collateral price module
  ICalculator public calc; // Current price calculator
>>>>>>> 0a9b811e

  uint256 public startingPriceBuffer; // Multiplicative factor to increase starting price                  [ray]
  uint256 public auctionTimeLimit; // Time elapsed before auction reset                                 [seconds]
  uint256 public priceDropBeforeReset; // Percentage drop before auction reset                              [ray]
  uint64 public liquidatorBountyRate; // Percentage of tab to suck from systemDebtEngine to incentivize liquidators         [wad]
  uint192 public liquidatorTip; // Flat fee to suck from systemDebtEngine to incentivize liquidators                  [rad]
  uint256 public minimumRemainingDebt; // Cache the collateralPool debtFloor times the collateralPool liquidationPenalty to prevent excessive SLOADs [rad]

  uint256 public kicks; // Total auctions
  uint256[] public active; // Array of active auction ids

  struct Sale {
    uint256 pos; // Index in active array
    uint256 debt; // Dai to raise       [rad]
    uint256 collateralAmount; // collateral to sell [wad]
    address positionAddress; // Liquidated CDP
    uint96 auctionStartBlock; // Auction start time
    uint256 startingPrice; // Starting price     [ray]
  }
  mapping(uint256 => Sale) public override sales;

  uint256 internal locked;

  // Levels for circuit breaker
  // 0: no breaker
  // 1: no new startAuction()
  // 2: no new startAuction() or redo()
  // 3: no new startAuction(), redo(), or take()
  uint256 public stopped = 0;

  // --- Events ---
  event Rely(address indexed positionAddress);
  event Deny(address indexed positionAddress);

  event File(bytes32 indexed what, uint256 data);
  event File(bytes32 indexed what, address data);

  event Kick(
    uint256 indexed id,
    uint256 startingPrice,
    uint256 debt,
    uint256 collateralAmount,
    address indexed positionAddress,
    address indexed liquidatorAddress,
    uint256 prize
  );
  event Take(
    uint256 indexed id,
    uint256 maxPrice,
    uint256 price,
    uint256 owe,
    uint256 debt,
    uint256 collateralAmount,
    address indexed positionAddress
  );
  event Redo(
    uint256 indexed id,
    uint256 startingPrice,
    uint256 debt,
    uint256 collateralAmount,
    address indexed positionAddress,
    address indexed liquidatorAddress,
    uint256 prize
  );

  event Yank(uint256 id);

  // --- Init ---
  function initialize(
    address _bookKeeper,
    address priceOracle_,
    address liquidationEngine_,
    address farmableTokenAdapter_,
    address cdpManager_
  ) external initializer {
    OwnableUpgradeable.__Ownable_init();
    PausableUpgradeable.__Pausable_init();
    AccessControlUpgradeable.__AccessControl_init();
    ReentrancyGuardUpgradeable.__ReentrancyGuard_init();

<<<<<<< HEAD
    government = GovernmentLike(government_);
    priceOracle = PriceOracleLike(priceOracle_);
    liquidationEngine = LiquidationEngineLike(liquidationEngine_);
    farmableTokenAdapter = FarmableTokenAdapterLike(farmableTokenAdapter_);
    collateralPoolId = FarmableTokenAdapterLike(farmableTokenAdapter_).collateralPoolId();
    cdpManager = CDPManagerLike(cdpManager_);
=======
    bookKeeper = IBookKeeper(_bookKeeper);
    priceOracle = IPriceOracle(priceOracle_);
    liquidationEngine = ILiquidationEngine(liquidationEngine_);
    farmableTokenAdapter = IFarmableTokenAdapter(farmableTokenAdapter_);
    collateralPoolId = IFarmableTokenAdapter(farmableTokenAdapter_).collateralPoolId();
>>>>>>> 0a9b811e
    startingPriceBuffer = RAY;
    wards[msg.sender] = 1;
    emit Rely(msg.sender);
  }

  // --- Synchronization ---
  modifier lock {
    require(locked == 0, "CollateralAuctioneer/system-locked");
    locked = 1;
    _;
    locked = 0;
  }

  modifier isStopped(uint256 level) {
    require(stopped < level, "CollateralAuctioneer/stopped-incorrect");
    _;
  }

  // --- Administration ---
  function file(bytes32 what, uint256 data) external auth lock {
    if (what == "startingPriceBuffer") startingPriceBuffer = data;
    else if (what == "auctionTimeLimit")
      auctionTimeLimit = data; // Time elapsed before auction reset
    else if (what == "priceDropBeforeReset")
      priceDropBeforeReset = data; // Percentage drop before auction reset
    else if (what == "liquidatorBountyRate")
      liquidatorBountyRate = uint64(data); // Percentage of debt to incentivize (max: 2^64 - 1 => 18.xxx WAD = 18xx%)
    else if (what == "liquidatorTip")
      liquidatorTip = uint192(data); // Flat fee to incentivize liquidators (max: 2^192 - 1 => 6.277T RAD)
    else if (what == "stopped")
      stopped = data; // Set breaker (0, 1, 2, or 3)
    else revert("CollateralAuctioneer/file-unrecognized-param");
    emit File(what, data);
  }

  function file(bytes32 what, address data) external auth lock {
    if (what == "priceOracle") priceOracle = IPriceOracle(data);
    else if (what == "liquidationEngine") liquidationEngine = ILiquidationEngine(data);
    else if (what == "systemDebtEngine") systemDebtEngine = data;
<<<<<<< HEAD
    else if (what == "calc") calc = CalculatorLike(data);
    else if (what == "cdpManager") cdpManager = CDPManagerLike(data);
=======
    else if (what == "calc") calc = ICalculator(data);
>>>>>>> 0a9b811e
    else revert("CollateralAuctioneer/file-unrecognized-param");
    emit File(what, data);
  }

  // --- Math ---
  uint256 constant BLN = 10**9;
  uint256 constant WAD = 10**18;
  uint256 constant RAY = 10**27;

  function min(uint256 x, uint256 y) internal pure returns (uint256 z) {
    z = x <= y ? x : y;
  }

  function add(uint256 x, uint256 y) internal pure returns (uint256 z) {
    require((z = x + y) >= x);
  }

  function sub(uint256 x, uint256 y) internal pure returns (uint256 z) {
    require((z = x - y) <= x);
  }

  function mul(uint256 x, uint256 y) internal pure returns (uint256 z) {
    require(y == 0 || (z = x * y) / y == x);
  }

  function wmul(uint256 x, uint256 y) internal pure returns (uint256 z) {
    z = mul(x, y) / WAD;
  }

  function rmul(uint256 x, uint256 y) internal pure returns (uint256 z) {
    z = mul(x, y) / RAY;
  }

  function rdiv(uint256 x, uint256 y) internal pure returns (uint256 z) {
    z = mul(x, RAY) / y;
  }

  // --- Auction ---

  // get the price directly from the OSM
  // Could get this from rmul(BookKeeper.collateralPools(collateralPoolId).spot, Spotter.mat()) instead, but
  // if mat has changed since the last poke, the resulting value will be
  // incorrect.
  function getFeedPrice() internal returns (uint256 feedPrice) {
    (IPriceFeed priceFeed, ) = priceOracle.collateralPools(collateralPoolId);
    (bytes32 val, bool has) = priceFeed.peek();
    require(has, "CollateralAuctioneer/invalid-price");
    feedPrice = rdiv(mul(uint256(val), BLN), priceOracle.stableCoinReferencePrice());
  }

  // start an auction
  // note: trusts the caller to transfer collateral to the contract
  // The starting price `startingPrice` is obtained as follows:
  //
  //     startingPrice = val * startingPriceBuffer / par
  //
  // Where `val` is the collateral's unitary value in USD, `startingPriceBuffer` is a
  // multiplicative factor to increase the starting price, and `par` is a
  // reference per DAI.
  function startAuction(
    uint256 debt, // Debt                   [rad]
    uint256 collateralAmount, // Collateral             [wad]
    address positionAddress, // Address that will receive any leftover collateral
    address liquidatorAddress // Address that will receive incentives
  ) external override auth lock isStopped(1) returns (uint256 id) {
    // Input validation
    require(debt > 0, "CollateralAuctioneer/zero-debt");
    require(collateralAmount > 0, "CollateralAuctioneer/zero-collateralAmount");
    require(positionAddress != address(0), "CollateralAuctioneer/zero-positionAddress");
    id = ++kicks;
    require(id > 0, "CollateralAuctioneer/overflow");

    active.push(id);

    sales[id].pos = active.length - 1;

    sales[id].debt = debt;
    sales[id].collateralAmount = collateralAmount;
    sales[id].positionAddress = positionAddress;
    sales[id].auctionStartBlock = uint96(block.timestamp);

    uint256 startingPrice;
    startingPrice = rmul(getFeedPrice(), startingPriceBuffer);
    require(startingPrice > 0, "CollateralAuctioneer/zero-starting-price");
    sales[id].startingPrice = startingPrice;

    // incentive to kick auction
    uint256 _liquidatorTip = liquidatorTip;
    uint256 _liquidatorBountyRate = liquidatorBountyRate;
    uint256 prize;
    if (_liquidatorTip > 0 || _liquidatorBountyRate > 0) {
      prize = add(_liquidatorTip, wmul(debt, _liquidatorBountyRate));
      bookKeeper.mintUnbackedStablecoin(systemDebtEngine, liquidatorAddress, prize);
    }

    // Handle Farmable Token upon liquidation
    // 1. Harvest the rewards of this CDP owner and distribute to the CDP Owner
    address positionOwner = cdpManager.mapPositionHandlerToOwner(positionAddress);
    if(positionOwner == address(0)) positionOwner = positionAddress; // If CDP Owner is not foudn from CDP Manager, this means the positionAddress is actually the EOA address
    farmableTokenAdapter.deposit(positionAddress, positionOwner, 0);
    // 2. Confiscate and move the rewards and the staked collateral to this address, they will be distributed to the bidder later
    farmableTokenAdapter.moveRewards(positionAddress, address(this), collateralAmount);

    emit Kick(id, startingPrice, debt, collateralAmount, positionAddress, liquidatorAddress, prize);
  }

  // Reset an auction
  // See `kick` above for an explanation of the computation of `startingPrice`.
  function redo(
    uint256 id, // id of the auction to reset
    address liquidatorAddress // Address that will receive incentives
  ) external lock isStopped(2) {
    // Read auction data
    address positionAddress = sales[id].positionAddress;
    uint96 auctionStartBlock = sales[id].auctionStartBlock;
    uint256 startingPrice = sales[id].startingPrice;

    require(positionAddress != address(0), "CollateralAuctioneer/not-running-auction");

    // Check that auction needs reset
    // and compute current price [ray]
    (bool done, ) = status(auctionStartBlock, startingPrice);
    require(done, "CollateralAuctioneer/cannot-reset");

    uint256 debt = sales[id].debt;
    uint256 collateralAmount = sales[id].collateralAmount;
    sales[id].auctionStartBlock = uint96(block.timestamp);

    uint256 feedPrice = getFeedPrice();
    startingPrice = rmul(feedPrice, startingPriceBuffer);
    require(startingPrice > 0, "CollateralAuctioneer/zero-starting-price");
    sales[id].startingPrice = startingPrice;

    // incentive to redo auction
    uint256 _liquidatorTip = liquidatorTip;
    uint256 _liquidatorBountyRate = liquidatorBountyRate;
    uint256 prize;
    if (_liquidatorTip > 0 || _liquidatorBountyRate > 0) {
      uint256 _minimumRemainingDebt = minimumRemainingDebt;
      if (debt >= _minimumRemainingDebt && mul(collateralAmount, feedPrice) >= _minimumRemainingDebt) {
        prize = add(_liquidatorTip, wmul(debt, _liquidatorBountyRate));
        bookKeeper.mintUnbackedStablecoin(systemDebtEngine, liquidatorAddress, prize);
      }
    }

    emit Redo(id, startingPrice, debt, collateralAmount, positionAddress, liquidatorAddress, prize);
  }

  // Buy up to `collateralAmountToBuy` of collateral from the auction indexed by `id`.
  //
  // Auctions will not collect more DAI than their assigned DAI target,`debt`;
  // thus, if `collateralAmountToBuy` would cost more DAI than `debt` at the current price, the
  // amount of collateral purchased will instead be just enough to collect `debt` DAI.
  //
  // To avoid partial purchases resulting in very small leftover auctions that will
  // never be cleared, any partial purchase must leave at least `CollateralAuctioneer.minimumRemainingDebt`
  // remaining DAI target. `minimumRemainingDebt` is an asynchronously updated value equal to
  // (BookKeeper.debtFloor * Dog.liquidationPenalty(collateralPoolId) / WAD) where the values are understood to be determined
  // by whatever they were when CollateralAuctioneer.updateMinimumRemainingDebt() was last called. Purchase amounts
  // will be minimally decreased when necessary to respect this limit; i.e., if the
  // specified `collateralAmountToBuy` would leave `debt < minimumRemainingDebt` but `debt > 0`, the amount actually
  // purchased will be such that `debt == minimumRemainingDebt`.
  //
  // If `debt <= minimumRemainingDebt`, partial purchases are no longer possible; that is, the remaining
  // collateral can only be purchased entirely, or not at all.
  function take(
    uint256 id, // Auction id
    uint256 collateralAmountToBuy, // Upper limit on amount of collateral to buy  [wad]
    uint256 maxPrice, // Maximum acceptable price (DAI / collateral) [ray]
    address collateralRecipient, // Receiver of collateral and external call address
    bytes calldata data // Data to pass in external call; if length 0, no call is done
  ) external lock isStopped(3) {
    address positionAddress = sales[id].positionAddress;
    uint96 auctionStartBlock = sales[id].auctionStartBlock;

    require(positionAddress != address(0), "CollateralAuctioneer/not-running-auction");

    uint256 price;
    {
      bool done;
      (done, price) = status(auctionStartBlock, sales[id].startingPrice);

      // Check that auction doesn't need reset
      require(!done, "CollateralAuctioneer/needs-reset");
    }

    // Ensure price is acceptable to buyer
    require(maxPrice >= price, "CollateralAuctioneer/too-expensive");

    uint256 collateralAmount = sales[id].collateralAmount;
    uint256 debt = sales[id].debt;
    uint256 owe;

    {
      // Purchase as much as possible, up to collateralAmountToBuy
      uint256 slice = min(collateralAmount, collateralAmountToBuy); // slice <= collateralAmount

      // DAI needed to buy a slice of this sale
      owe = mul(slice, price);

      // Don't collect more than debt of DAI
      if (owe > debt) {
        // Total debt will be paid
        owe = debt; // owe' <= owe
        // Adjust slice
        slice = owe / price; // slice' = owe' / price <= owe / price == slice <= collateralAmount
      } else if (owe < debt && slice < collateralAmount) {
        // If slice == collateralAmount => auction completed => debtFloor doesn't matter
        uint256 _minimumRemainingDebt = minimumRemainingDebt;
        if (debt - owe < _minimumRemainingDebt) {
          // safe as owe < debt
          // If debt <= minimumRemainingDebt, buyers have to take the entire collateralAmount.
          require(debt > _minimumRemainingDebt, "CollateralAuctioneer/no-partial-purchase");
          // Adjust amount to pay
          owe = debt - _minimumRemainingDebt; // owe' <= owe
          // Adjust slice
          slice = owe / price; // slice' = owe' / price < owe / price == slice < collateralAmount
        }
      }

      // Calculate remaining debt after operation
      debt = debt - owe; // safe since owe <= debt
      // Calculate remaining collateralAmount after operation
      collateralAmount = collateralAmount - slice;

      // Send collateral to collateralRecipient
      bookKeeper.moveCollateral(collateralPoolId, address(this), collateralRecipient, slice);
      // Handle Farmable Token
      // Distribute the confisacted rewards and staked collateral to the bidder
      farmableTokenAdapter.moveRewards(address(this), collateralRecipient, slice);

      // Do external call (if data is defined) but to be
      // extremely careful we don't allow to do it to the two
      // contracts which the CollateralAuctioneer needs to be authorized
      ILiquidationEngine liquidationEngine_ = liquidationEngine;
      if (
        data.length > 0 &&
        collateralRecipient != address(bookKeeper) &&
        collateralRecipient != address(liquidationEngine_)
      ) {
        IFlashLendingCallee(collateralRecipient).flashLendingCall(msg.sender, owe, slice, data);
      }

      // Get DAI from caller
      bookKeeper.moveStablecoin(msg.sender, systemDebtEngine, owe);

      // Removes Dai out for liquidation from accumulator
      liquidationEngine_.removeRepaidDebtFromAuction(collateralPoolId, collateralAmount == 0 ? debt + owe : owe);
    }

    if (collateralAmount == 0) {
      _remove(id);
    } else if (debt == 0) {
      bookKeeper.moveCollateral(collateralPoolId, address(this), positionAddress, collateralAmount);
      // Return the remaining confiscated rewards and staked collateral to the original position
      farmableTokenAdapter.moveRewards(address(this), positionAddress, collateralAmount);
      _remove(id);
    } else {
      sales[id].debt = debt;
      sales[id].collateralAmount = collateralAmount;
    }

    emit Take(id, maxPrice, price, owe, debt, collateralAmount, positionAddress);
  }

  function _remove(uint256 id) internal {
    uint256 _move = active[active.length - 1];
    if (id != _move) {
      uint256 _index = sales[id].pos;
      active[_index] = _move;
      sales[_move].pos = _index;
    }
    active.pop();
    delete sales[id];
  }

  // The number of active auctions
  function count() external view returns (uint256) {
    return active.length;
  }

  // Return the entire array of active auctions
  function list() external view returns (uint256[] memory) {
    return active;
  }

  // Externally returns boolean for if an auction needs a redo and also the current price
  function getStatus(uint256 id)
    external
    view
    returns (
      bool needsRedo,
      uint256 price,
      uint256 collateralAmount,
      uint256 debt
    )
  {
    // Read auction data
    address positionAddress = sales[id].positionAddress;
    uint96 auctionStartBlock = sales[id].auctionStartBlock;

    bool done;
    (done, price) = status(auctionStartBlock, sales[id].startingPrice);

    needsRedo = positionAddress != address(0) && done;
    collateralAmount = sales[id].collateralAmount;
    debt = sales[id].debt;
  }

  // Internally returns boolean for if an auction needs a redo
  function status(uint96 auctionStartBlock, uint256 startingPrice) internal view returns (bool done, uint256 price) {
    price = calc.price(startingPrice, sub(block.timestamp, auctionStartBlock));
    done = (sub(block.timestamp, auctionStartBlock) > auctionTimeLimit ||
      rdiv(price, startingPrice) < priceDropBeforeReset);
  }

  // Public function to update the cached debtFloor*liquidationPenalty value.
  function updateMinimumRemainingDebt() external nonReentrant {
    (, , , , uint256 _debtFloor) = IBookKeeper(bookKeeper).collateralPools(collateralPoolId);
    minimumRemainingDebt = wmul(_debtFloor, liquidationEngine.liquidationPenalty(collateralPoolId));
  }

  // Cancel an auction during Emergency Shutdown or via governance action.
  function yank(uint256 id) external override auth lock {
    require(sales[id].positionAddress != address(0), "CollateralAuctioneer/not-running-auction");
    liquidationEngine.removeRepaidDebtFromAuction(collateralPoolId, sales[id].debt);
    bookKeeper.moveCollateral(collateralPoolId, address(this), msg.sender, sales[id].collateralAmount);
    _remove(id);
    emit Yank(id);
  }
}<|MERGE_RESOLUTION|>--- conflicted
+++ resolved
@@ -25,88 +25,6 @@
 import "@openzeppelin/contracts-upgradeable/utils/ReentrancyGuardUpgradeable.sol";
 
 import "../../interfaces/IPositionHandler.sol";
-<<<<<<< HEAD
-
-interface GovernmentLike {
-  function moveStablecoin(
-    address,
-    address,
-    uint256
-  ) external;
-
-  function moveCollateral(
-    bytes32,
-    address,
-    address,
-    uint256
-  ) external;
-
-  function collateralPools(bytes32)
-    external
-    returns (
-      uint256,
-      uint256,
-      uint256,
-      uint256,
-      uint256
-    );
-
-  function mintUnbackedStablecoin(
-    address,
-    address,
-    uint256
-  ) external;
-}
-
-interface PriceFeedLike {
-  function peek() external returns (bytes32, bool);
-}
-
-interface PriceOracleLike {
-  function stableCoinReferencePrice() external returns (uint256);
-
-  function collateralPools(bytes32) external returns (PriceFeedLike, uint256);
-}
-
-interface LiquidationEngineLike {
-  function liquidationPenalty(bytes32) external returns (uint256);
-
-  function removeRepaidDebtFromAuction(bytes32, uint256) external;
-}
-
-interface FlashLendingCallee {
-  function flashLendingCall(
-    address,
-    uint256,
-    uint256,
-    bytes calldata
-  ) external;
-}
-
-interface CalculatorLike {
-  function price(uint256, uint256) external view returns (uint256);
-}
-
-interface FarmableTokenAdapterLike {
-  function deposit(
-    address,
-    address,
-    uint256
-  ) external;
-
-  function moveRewards(
-    address,
-    address,
-    uint256
-  ) external;
-
-  function collateralPoolId() external view returns (bytes32);
-}
-
-interface CDPManagerLike {
-  function ownerMapByPositionHandler(address) external view returns (address);
-}
-=======
 import "../../interfaces/IBookKeeper.sol";
 import "../../interfaces/IAuctioneer.sol";
 import "../../interfaces/IPriceFeed.sol";
@@ -116,7 +34,6 @@
 import "../../interfaces/ICalculator.sol";
 import "../../interfaces/IProxy.sol";
 import "../../interfaces/IFlashLendingCallee.sol";
->>>>>>> 0a9b811e
 
 contract FarmableTokenAuctioneer is
   OwnableUpgradeable,
@@ -150,14 +67,9 @@
 
   ILiquidationEngine public liquidationEngine; // Liquidation module
   address public systemDebtEngine; // Recipient of dai raised in auctions
-<<<<<<< HEAD
-  PriceOracleLike public priceOracle; // Collateral price module
-  CalculatorLike public calc; // Current price calculator
-  CDPManagerLike public cdpManager; // CDP Manager which interacts with the protocol
-=======
   IPriceOracle public priceOracle; // Collateral price module
   ICalculator public calc; // Current price calculator
->>>>>>> 0a9b811e
+  IManager public cdpManager; // CDP Manager which interacts with the protocol
 
   uint256 public startingPriceBuffer; // Multiplicative factor to increase starting price                  [ray]
   uint256 public auctionTimeLimit; // Time elapsed before auction reset                                 [seconds]
@@ -238,20 +150,12 @@
     AccessControlUpgradeable.__AccessControl_init();
     ReentrancyGuardUpgradeable.__ReentrancyGuard_init();
 
-<<<<<<< HEAD
-    government = GovernmentLike(government_);
-    priceOracle = PriceOracleLike(priceOracle_);
-    liquidationEngine = LiquidationEngineLike(liquidationEngine_);
-    farmableTokenAdapter = FarmableTokenAdapterLike(farmableTokenAdapter_);
-    collateralPoolId = FarmableTokenAdapterLike(farmableTokenAdapter_).collateralPoolId();
-    cdpManager = CDPManagerLike(cdpManager_);
-=======
     bookKeeper = IBookKeeper(_bookKeeper);
     priceOracle = IPriceOracle(priceOracle_);
     liquidationEngine = ILiquidationEngine(liquidationEngine_);
     farmableTokenAdapter = IFarmableTokenAdapter(farmableTokenAdapter_);
     collateralPoolId = IFarmableTokenAdapter(farmableTokenAdapter_).collateralPoolId();
->>>>>>> 0a9b811e
+    cdpManager = CDPManagerLike(cdpManager_);
     startingPriceBuffer = RAY;
     wards[msg.sender] = 1;
     emit Rely(msg.sender);
@@ -291,12 +195,8 @@
     if (what == "priceOracle") priceOracle = IPriceOracle(data);
     else if (what == "liquidationEngine") liquidationEngine = ILiquidationEngine(data);
     else if (what == "systemDebtEngine") systemDebtEngine = data;
-<<<<<<< HEAD
     else if (what == "calc") calc = CalculatorLike(data);
     else if (what == "cdpManager") cdpManager = CDPManagerLike(data);
-=======
-    else if (what == "calc") calc = ICalculator(data);
->>>>>>> 0a9b811e
     else revert("CollateralAuctioneer/file-unrecognized-param");
     emit File(what, data);
   }
