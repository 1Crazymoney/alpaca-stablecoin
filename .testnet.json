--- conflicted
+++ resolved
@@ -30,11 +30,7 @@
         "collateralPoolId": "ibBUSD",
         "debtCeiling": "10000000000000000000000000000000000000000000000000000",
         "debtFloor": "1000000000000000000000000000000000000000000000",
-<<<<<<< HEAD
         "priceFeed": "0xcea5F416C4913edB2e197656f9Bb1F82B1EC746e",
-=======
-        "priceFeed": "0xdB6C007c0bb8E81A1b0A490190E9C971D6003753",
->>>>>>> b67fe77e
         "liquidationRatio": "1000000000000000000000000000",
         "stabilityFeeRate": "1000000000000000000000000000",
         "adapter": "0x9017e71E1acEC97c0b0b58b34936834E38F8C63C",
@@ -133,7 +129,6 @@
     ],
     "IbTokenPriceFeed": [
       {
-<<<<<<< HEAD
         "address": "0xcea5F416C4913edB2e197656f9Bb1F82B1EC746e",
         "deployedBlock": 0,
         "AlpacaPriceOraclePriceFeed": "",
@@ -144,12 +139,6 @@
         "deployedBlock": 0,
         "AlpacaPriceOraclePriceFeed": "",
         "StrictAlpacaPriceOraclePriceFeed": ""
-=======
-        "address": "0xdB6C007c0bb8E81A1b0A490190E9C971D6003753",
-        "deployedBlock": 14215416,
-        "AlpacaPriceOraclePriceFeed": "0xc818621a6cf76995b49FC11A224aDb2Ff424DeC7",
-        "StrictAlpacaPriceOraclePriceFeed": "0x82fb9178a42f38915286F74035836809d249c6bc"
->>>>>>> b67fe77e
       }
     ]
   },
