--- conflicted
+++ resolved
@@ -42,11 +42,6 @@
     uint256 collateralAmountToBeLiquidated; // [wad]
     uint256 treasuryFees; // [wad]
     uint256 maxLiquidatableDebtShare; // [rad]
-<<<<<<< HEAD
-    uint256 priceWithSafetyMargin; // [ray]
-    uint256 debtAccumulatedRate; // [ray]
-    uint256 debtFloor; // [rad]
-=======
   }
 
   struct LocalVars {
@@ -55,7 +50,6 @@
     uint256 liquidatorIncentiveBps;
     uint256 debtFloor; // [rad]
     uint256 treasuryFeesBps;
->>>>>>> 29cbc461
   }
 
   // --- Data ---
@@ -73,11 +67,7 @@
   /// @param _actualDebtValueToBeLiquidated [rad]
   /// @param _collateralAmountToBeLiquidated [wad]
   /// @param _treasuryFees [wad]
-<<<<<<< HEAD
-  event FixedSpreadLiquidate(
-=======
   event LogFixedSpreadLiquidate(
->>>>>>> 29cbc461
     bytes32 indexed _collateralPoolId,
     uint256 _positionDebtShare,
     uint256 _positionCollateralAmount,
@@ -90,17 +80,6 @@
     uint256 _actualDebtValueToBeLiquidated,
     uint256 _collateralAmountToBeLiquidated,
     uint256 _treasuryFees
-<<<<<<< HEAD
-  );
-  event SetCollateralPool(
-    address indexed caller,
-    bytes32 collateralPoolId,
-    address _adapter,
-    uint256 _closeFactorBps,
-    uint256 _liquidatorIncentiveBps,
-    uint256 _treasuryFeeBps
-=======
->>>>>>> 29cbc461
   );
 
   event LogSetFlashLendingEnabled(address indexed caller, uint256 _flashLendingEnabled);
@@ -110,28 +89,13 @@
     address _bookKeeper,
     address _priceOracle,
     address _liquidationEngine,
-<<<<<<< HEAD
-    address _systemDebtEngine,
-    address _positionManager
-=======
     address _systemDebtEngine
->>>>>>> 29cbc461
   ) external initializer {
     PausableUpgradeable.__Pausable_init();
     ReentrancyGuardUpgradeable.__ReentrancyGuard_init();
 
     IBookKeeper(_bookKeeper).totalStablecoinIssued(); // Sanity Check Call
     bookKeeper = IBookKeeper(_bookKeeper);
-<<<<<<< HEAD
-    priceOracle = IPriceOracle(_priceOracle);
-    liquidationEngine = ILiquidationEngine(_liquidationEngine);
-    systemDebtEngine = ISystemDebtEngine(_systemDebtEngine);
-    positionManager = IManager(_positionManager);
-
-    // Grant the contract deployer the default admin role: it will be able
-    // to grant and revoke any roles
-    _setupRole(OWNER_ROLE, msg.sender);
-=======
 
     IPriceOracle(_priceOracle).stableCoinReferencePrice(); // Sanity Check Call
     priceOracle = IPriceOracle(_priceOracle);
@@ -141,7 +105,6 @@
 
     ISystemDebtEngine(_systemDebtEngine).surplusBuffer(); // Sanity Check Call
     systemDebtEngine = ISystemDebtEngine(_systemDebtEngine);
->>>>>>> 29cbc461
   }
 
   // --- Math ---
@@ -159,75 +122,6 @@
   }
 
   // --- Setter ---
-<<<<<<< HEAD
-  function setCollateralPool(
-    bytes32 collateralPoolId,
-    address _adapter,
-    uint256 _closeFactorBps,
-    uint256 _liquidatorIncentiveBps,
-    uint256 _treasuryFeesBps
-  ) external {
-    require(hasRole(OWNER_ROLE, msg.sender), "!ownerRole");
-    require(_closeFactorBps <= 10000, "FixedSpreadLiquidationStrategy/invalid-close-factor-bps-more");
-    require(
-      _liquidatorIncentiveBps >= 10000 && _liquidatorIncentiveBps <= 19000,
-      "FixedSpreadLiquidationStrategy/invalid-liquidator-incentive-bps"
-    );
-    require(_treasuryFeesBps <= 2500, "FixedSpreadLiquidationStrategy/invalid-treasury-fees-bps-more");
-
-    collateralPools[collateralPoolId].adapter = IGenericTokenAdapter(_adapter);
-    collateralPools[collateralPoolId].closeFactorBps = _closeFactorBps;
-    collateralPools[collateralPoolId].liquidatorIncentiveBps = _liquidatorIncentiveBps;
-    collateralPools[collateralPoolId].treasuryFeesBps = _treasuryFeesBps;
-
-    emit SetCollateralPool(
-      msg.sender,
-      collateralPoolId,
-      _adapter,
-      _closeFactorBps,
-      _liquidatorIncentiveBps,
-      _treasuryFeesBps
-    );
-  }
-
-  function setAdapter(bytes32 collateralPoolId, address _adapter) external {
-    require(hasRole(OWNER_ROLE, msg.sender), "!ownerRole");
-    collateralPools[collateralPoolId].adapter = IGenericTokenAdapter(_adapter);
-    emit SetAdapter(msg.sender, collateralPoolId, _adapter);
-  }
-
-  function setCloseFactorBps(bytes32 collateralPoolId, uint256 _closeFactorBps) external {
-    require(hasRole(OWNER_ROLE, msg.sender), "!ownerRole");
-    require(_closeFactorBps <= 10000, "FixedSpreadLiquidationStrategy/invalid-close-factor-bps");
-    collateralPools[collateralPoolId].closeFactorBps = _closeFactorBps;
-    emit SetCloseFactorBps(msg.sender, collateralPoolId, _closeFactorBps);
-  }
-
-  function setLiquidatorIncentiveBps(bytes32 collateralPoolId, uint256 _liquidatorIncentiveBps) external {
-    require(hasRole(OWNER_ROLE, msg.sender), "!ownerRole");
-    require(
-      _liquidatorIncentiveBps >= 10000 && _liquidatorIncentiveBps <= 19000,
-      "FixedSpreadLiquidationStrategy/invalid-liquidator-incentive-bps"
-    );
-    collateralPools[collateralPoolId].liquidatorIncentiveBps = _liquidatorIncentiveBps;
-    emit SetLiquidatorIncentiveBps(msg.sender, collateralPoolId, _liquidatorIncentiveBps);
-  }
-
-  function setTreasuryFeesBps(bytes32 collateralPoolId, uint256 _treasuryFeesBps) external {
-    require(hasRole(OWNER_ROLE, msg.sender), "!ownerRole");
-    require(_treasuryFeesBps <= 2500, "FixedSpreadLiquidationStrategy/invalid-treasury-fees-bps");
-    collateralPools[collateralPoolId].treasuryFeesBps = _treasuryFeesBps;
-    emit SetTreasuryFeesBps(msg.sender, collateralPoolId, _treasuryFeesBps);
-  }
-
-  function setPositionManager(address _positionManager) external {
-    require(hasRole(OWNER_ROLE, msg.sender), "!ownerRole");
-    positionManager = IManager(_positionManager);
-    emit SetPositionManager(msg.sender, _positionManager);
-  }
-
-=======
->>>>>>> 29cbc461
   function setFlashLendingEnabled(uint256 _flashLendingEnabled) external {
     IAccessControlConfig _accessControlConfig = IAccessControlConfig(bookKeeper.accessControlConfig());
     require(
@@ -240,19 +134,10 @@
   }
 
   // get the price directly from the PriceOracle
-<<<<<<< HEAD
-  // Could get this from rmul(BookKeeper.collateralPools(collateralPoolId).spot, Spotter.mat()) instead, but
-  // if mat has changed since the last poke, the resulting value will be
-  // incorrect.
-  function getFeedPrice(bytes32 collateralPoolId) internal view returns (uint256 feedPrice) {
-    (IPriceFeed priceFeed, ) = priceOracle.collateralPools(collateralPoolId);
-    (bytes32 price, bool priceOk) = priceFeed.peekPrice();
-=======
   function getFeedPrice(bytes32 collateralPoolId) internal view returns (uint256 feedPrice) {
     address _priceFeedAddress = ICollateralPoolConfig(bookKeeper.collateralPoolConfig()).getPriceFeed(collateralPoolId);
     IPriceFeed _priceFeed = IPriceFeed(_priceFeedAddress);
     (bytes32 price, bool priceOk) = _priceFeed.peekPrice();
->>>>>>> 29cbc461
     require(priceOk, "FixedSpreadLiquidationStrategy/invalid-price");
     // (price [wad] * BLN [10 ** 9] ) [ray] / priceOracle.stableCoinReferencePrice [ray]
     feedPrice = rdiv(mul(uint256(price), BLN), priceOracle.stableCoinReferencePrice()); // [ray]
@@ -265,25 +150,6 @@
     uint256 _positionCollateralAmount,
     uint256 _positionDebtShare
   ) internal view returns (LiquidationInfo memory info) {
-<<<<<<< HEAD
-    (
-      ,
-      info.debtAccumulatedRate, // [ray]
-      info.priceWithSafetyMargin, // [ray]
-      ,
-      info.debtFloor // [rad]
-    ) = bookKeeper.collateralPools(_collateralPoolId);
-
-    uint256 _positionDebtValue = mul(_positionDebtShare, info.debtAccumulatedRate);
-
-    // Calculate max liquidatable debt value based on the close factor
-    // (_positionDebtShare [wad] * closeFactorBps [bps]) / 10000
-    info.maxLiquidatableDebtShare = div(
-      mul(_positionDebtShare, collateralPools[_collateralPoolId].closeFactorBps),
-      10000
-    ); // [wad]
-
-=======
     LocalVars memory _vars;
     _vars.debtAccumulatedRate = ICollateralPoolConfig(bookKeeper.collateralPoolConfig()).getDebtAccumulatedRate(
       _collateralPoolId
@@ -306,73 +172,12 @@
     require(_vars.closeFactorBps > 0, "FixedSpreadLiquidationStrategy/close-factor-bps-not-set");
     info.maxLiquidatableDebtShare = _positionDebtShare.mul(_vars.closeFactorBps).div(10000); // [wad]
 
->>>>>>> 29cbc461
     // Choose to use the minimum amount between `_debtValueToBeLiquidated` and `_maxLiquidatableDebtShare`
     // to not exceed the close factor
     info.actualDebtShareToBeLiquidated = _debtShareToBeLiquidated > info.maxLiquidatableDebtShare
       ? info.maxLiquidatableDebtShare
       : _debtShareToBeLiquidated; // [wad]
     // actualDebtShareToBeLiquidated [wad] * _debtAccumulatedRate [ray]
-<<<<<<< HEAD
-    info.actualDebtValueToBeLiquidated = mul(info.actualDebtShareToBeLiquidated, info.debtAccumulatedRate); // [rad]
-
-    // Calculate the max collateral amount to be liquidated by taking all the fees into account
-    // ( actualDebtValueToBeLiquidated [rad] * liquidatorIncentiveBps [bps] / 10000 / _currentCollateralPrice [ray]
-    uint256 _maxCollateralAmountToBeLiquidated = div(
-      div(mul(info.actualDebtValueToBeLiquidated, collateralPools[_collateralPoolId].liquidatorIncentiveBps), 10000),
-      _currentCollateralPrice
-    ); // [wad]
-
-    // If the calculated collateral amount to be liquidated exceeds the position collateral amount,
-    // then we need to recalculate the debt value to be liquidated that would be enough to liquidate the position entirely
-    // Or if the remaining collateral or the remaining debt is very small and smaller than `debtFloor`, we will force full collateral liquidation
-    if (
-      // If the max collateral amount (including liquidator incentive) that should be liquidated exceeds the total collateral amount of that position
-      _maxCollateralAmountToBeLiquidated > _positionCollateralAmount ||
-      // If the remaining collateral amount value in stablecoin is smaller than `debtFloor`
-      // (_positionCollateralAmount [wad] - _maxCollateralAmountToBeLiquidated [wad]) * _currentCollateralPrice [ray] = [rad]
-      mul(sub(_positionCollateralAmount, _maxCollateralAmountToBeLiquidated), _currentCollateralPrice) < info.debtFloor
-    ) {
-      // Full Collateral Liquidation
-      // Take all collateral amount of the position
-      info.collateralAmountToBeLiquidated = _positionCollateralAmount;
-
-      // Calculate how much debt value to be liquidated should be
-      // based on the entire collateral amount of the position
-      // (_currentCollateralPrice [ray] * _positionCollateralAmount [wad]) * 10000 / liquidatorIncentiveBps [bps])
-      info.actualDebtValueToBeLiquidated = div(
-        mul(mul(_currentCollateralPrice, _positionCollateralAmount), 10000),
-        collateralPools[_collateralPoolId].liquidatorIncentiveBps
-      ); // [rad]
-    } else {
-      // If the remaining debt after liquidation is smaller than `debtFloor`
-      if (
-        _positionDebtValue > info.actualDebtValueToBeLiquidated &&
-        sub(_positionDebtValue, info.actualDebtValueToBeLiquidated) < info.debtFloor
-      ) {
-        // Full Debt Liquidation
-        info.actualDebtValueToBeLiquidated = _positionDebtValue; // [rad]
-        // actualDebtValueToBeLiquidated [rad] * liquidatorIncentiveBps [bps] / 10000 / _currentCollateralPrice [ray]
-        info.collateralAmountToBeLiquidated = div(
-          div(
-            mul(info.actualDebtValueToBeLiquidated, collateralPools[_collateralPoolId].liquidatorIncentiveBps),
-            10000
-          ),
-          _currentCollateralPrice
-        ); // [wad]
-      } else {
-        // Partial Liquidation
-        info.collateralAmountToBeLiquidated = _maxCollateralAmountToBeLiquidated; // [wad]
-      }
-    }
-
-    info.actualDebtShareToBeLiquidated = div(info.actualDebtValueToBeLiquidated, info.debtAccumulatedRate); // [wad]
-
-    info.treasuryFees = div(
-      mul(info.collateralAmountToBeLiquidated, collateralPools[_collateralPoolId].treasuryFeesBps),
-      10000
-    ); // [wad]
-=======
     info.actualDebtValueToBeLiquidated = info.actualDebtShareToBeLiquidated.mul(_vars.debtAccumulatedRate); // [rad]
 
     // Calculate the max collateral amount to be liquidated by taking all the fees into account
@@ -433,7 +238,6 @@
     ); // [wad]
 
     info.treasuryFees = liquidatorIncentiveCollectedFromPosition.mul(_vars.treasuryFeesBps).div(10000); // [wad]
->>>>>>> 29cbc461
   }
 
   function execute(
@@ -447,18 +251,6 @@
     address _collateralRecipient,
     bytes calldata _data // Data to pass in external call; if length 0, no call is done
   ) external override nonReentrant whenNotPaused {
-<<<<<<< HEAD
-    require(hasRole(LIQUIDATION_ENGINE_ROLE, msg.sender), "!liquidationEngingRole");
-
-    // Input validation
-    require(_positionDebtShare > 0, "FixedSpreadLiquidationStrategy/zero-debt");
-    require(_positionCollateralAmount > 0, "FixedSpreadLiquidationStrategy/zero-collateralAmount");
-    require(_positionAddress != address(0), "FixedSpreadLiquidationStrategy/zero-positionAddress");
-
-    // 1. Get current collateral price from Oracle
-    uint256 _currentCollateralPrice = getFeedPrice(_collateralPoolId); // [ray]
-    require(_currentCollateralPrice > 0, "FixedSpreadLiquidationStrategy/zero-starting-price");
-=======
     require(
       IAccessControlConfig(bookKeeper.accessControlConfig()).hasRole(keccak256("LIQUIDATION_ENGINE_ROLE"), msg.sender),
       "!liquidationEngingRole"
@@ -472,7 +264,6 @@
     // 1. Get current collateral price from Oracle
     uint256 _currentCollateralPrice = getFeedPrice(_collateralPoolId); // [ray]
     require(_currentCollateralPrice > 0, "FixedSpreadLiquidationStrategy/zero-collateral-price");
->>>>>>> 29cbc461
 
     // 2.. Calculate collateral amount to be liquidated according to the current price and liquidator incentive
     LiquidationInfo memory info = _calculateLiquidationInfo(
@@ -502,19 +293,8 @@
       -int256(info.collateralAmountToBeLiquidated),
       -int256(info.actualDebtShareToBeLiquidated)
     );
-<<<<<<< HEAD
-    address _positionOwnerAddress = positionManager.mapPositionHandlerToOwner(_positionAddress);
-    if (_positionOwnerAddress == address(0)) _positionOwnerAddress = _positionAddress;
-    CollateralPool memory collateralPool = collateralPools[_collateralPoolId];
-    collateralPool.adapter.onMoveCollateral(
-      _positionAddress,
-      address(this),
-      info.collateralAmountToBeLiquidated,
-      abi.encode(_positionOwnerAddress)
-=======
     IGenericTokenAdapter _adapter = IGenericTokenAdapter(
       ICollateralPoolConfig(bookKeeper.collateralPoolConfig()).getAdapter(_collateralPoolId)
->>>>>>> 29cbc461
     );
     _adapter.onMoveCollateral(_positionAddress, address(this), info.collateralAmountToBeLiquidated, abi.encode(0));
 
@@ -523,37 +303,19 @@
       _collateralPoolId,
       address(this),
       _collateralRecipient,
-<<<<<<< HEAD
-      sub(info.collateralAmountToBeLiquidated, info.treasuryFees)
-=======
       info.collateralAmountToBeLiquidated.sub(info.treasuryFees)
->>>>>>> 29cbc461
     );
     _adapter.onMoveCollateral(
       address(this),
       _collateralRecipient,
-<<<<<<< HEAD
-      sub(info.collateralAmountToBeLiquidated, info.treasuryFees),
-      abi.encode(_positionOwnerAddress)
-=======
       info.collateralAmountToBeLiquidated.sub(info.treasuryFees),
       abi.encode(0)
->>>>>>> 29cbc461
     );
 
     // 6. Give the treasury fees to System Debt Engine to be stored as system surplus
     if (info.treasuryFees > 0) {
       bookKeeper.moveCollateral(_collateralPoolId, address(this), address(systemDebtEngine), info.treasuryFees);
-<<<<<<< HEAD
-      collateralPool.adapter.onMoveCollateral(
-        address(this),
-        address(systemDebtEngine),
-        info.treasuryFees,
-        abi.encode(_positionOwnerAddress)
-      );
-=======
       _adapter.onMoveCollateral(address(this), address(systemDebtEngine), info.treasuryFees, abi.encode(0));
->>>>>>> 29cbc461
     }
 
     // 7. Do external call (if data is defined) but to be
@@ -568,11 +330,7 @@
       IFlashLendingCallee(_collateralRecipient).flashLendingCall(
         msg.sender,
         info.actualDebtValueToBeLiquidated,
-<<<<<<< HEAD
-        sub(info.collateralAmountToBeLiquidated, info.treasuryFees),
-=======
         info.collateralAmountToBeLiquidated.sub(info.treasuryFees),
->>>>>>> 29cbc461
         _data
       );
     }
@@ -584,11 +342,7 @@
     info.positionCollateralAmount = _positionCollateralAmount;
     info.debtShareToBeLiquidated = _debtShareToBeLiquidated;
     info.maxDebtShareToBeLiquidated = _maxDebtShareToBeLiquidated;
-<<<<<<< HEAD
-    emit FixedSpreadLiquidate(
-=======
     emit LogFixedSpreadLiquidate(
->>>>>>> 29cbc461
       _collateralPoolId,
       info.positionDebtShare,
       info.positionCollateralAmount,
@@ -601,8 +355,6 @@
       info.actualDebtValueToBeLiquidated,
       info.collateralAmountToBeLiquidated,
       info.treasuryFees
-<<<<<<< HEAD
-=======
     );
   }
 
@@ -623,19 +375,7 @@
       _accessControlConfig.hasRole(_accessControlConfig.OWNER_ROLE(), msg.sender) ||
         _accessControlConfig.hasRole(_accessControlConfig.GOV_ROLE(), msg.sender),
       "!(ownerRole or govRole)"
->>>>>>> 29cbc461
     );
     _unpause();
   }
-
-  // --- pause ---
-  function pause() external {
-    require(hasRole(OWNER_ROLE, msg.sender) || hasRole(GOV_ROLE, msg.sender), "!(ownerRole or govRole)");
-    _pause();
-  }
-
-  function unpause() external {
-    require(hasRole(OWNER_ROLE, msg.sender) || hasRole(GOV_ROLE, msg.sender), "!(ownerRole or govRole)");
-    _unpause();
-  }
 }