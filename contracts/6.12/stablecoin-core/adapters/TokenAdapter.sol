// SPDX-License-Identifier: AGPL-3.0-or-later

/// deposit.sol -- Basic token adapters

// Copyright (C) 2018 Rain <rainbreak@riseup.net>
//
// This program is free software: you can redistribute it and/or modify
// it under the terms of the GNU Affero General Public License as published by
// the Free Software Foundation, either version 3 of the License, or
// (at your option) any later version.
//
// This program is distributed in the hope that it will be useful,
// but WITHOUT ANY WARRANTY; without even the implied warranty of
// MERCHANTABILITY or FITNESS FOR A PARTICULAR PURPOSE.  See the
// GNU Affero General Public License for more details.
//
// You should have received a copy of the GNU Affero General Public License
// along with this program.  If not, see <https://www.gnu.org/licenses/>.

pragma solidity 0.6.12;

import "@openzeppelin/contracts-upgradeable/access/OwnableUpgradeable.sol";
import "@openzeppelin/contracts-upgradeable/utils/PausableUpgradeable.sol";
import "@openzeppelin/contracts-upgradeable/access/AccessControlUpgradeable.sol";
import "@openzeppelin/contracts-upgradeable/utils/ReentrancyGuardUpgradeable.sol";

import "../../interfaces/IBookKeeper.sol";
import "../../interfaces/IToken.sol";
import "../../interfaces/IGenericTokenAdapter.sol";
import "../../utils/SafeToken.sol";

/*
    Here we provide *adapters* to connect the BookKeeper to arbitrary external
    token implementations, creating a bounded context for the BookKeeper. The
    adapters here are provided as working examples:

      - `TokenAdapter`: For well behaved ERC20 tokens, with simple transfer
                   semantics.

      - `StablecoinAdapter`: For connecting internal Alpaca Stablecoin balances to an external
                   `AlpacaStablecoin` implementation.

    In practice, adapter implementations will be varied and specific to
    individual collateral types, accounting for different transfer
    semantics and token standards.

    Adapters need to implement two basic methods:

      - `deposit`: enter token into the system
      - `withdraw`: remove token from the system

*/

contract TokenAdapter is
  OwnableUpgradeable,
  PausableUpgradeable,
  AccessControlUpgradeable,
  ReentrancyGuardUpgradeable,
  IGenericTokenAdapter
{
  using SafeToken for address;

  // --- Auth ---
  mapping(address => uint256) public wards;

  function rely(address usr) external override auth {
    wards[usr] = 1;
  }

  function deny(address usr) external override auth {
    wards[usr] = 0;
  }

  modifier auth() {
    require(wards[msg.sender] == 1, "TokenAdapter/not-authorized");
    _;
  }

  IBookKeeper public bookKeeper; // CDP Engine
  bytes32 public override collateralPoolId; // Collateral Type
<<<<<<< HEAD
  IToken public override collateralToken;
=======
  address public override collateralToken;
>>>>>>> f95bbaa2
  uint256 public override decimals;
  uint256 public live; // Active Flag

  function initialize(
    address _bookKeeper,
    bytes32 collateralPoolId_,
    address collateralToken_
  ) external initializer {
    OwnableUpgradeable.__Ownable_init();
    PausableUpgradeable.__Pausable_init();
    AccessControlUpgradeable.__AccessControl_init();
    ReentrancyGuardUpgradeable.__ReentrancyGuard_init();

    wards[msg.sender] = 1;
    live = 1;
    bookKeeper = IBookKeeper(_bookKeeper);
    collateralPoolId = collateralPoolId_;
    collateralToken = collateralToken_;
    decimals = IToken(collateralToken).decimals();
  }

  function cage() external override auth {
    live = 0;
  }

<<<<<<< HEAD
  /// @dev Deposit token into the system from the caller to be used as collateral
  /// @param usr The source address which is holding the collateral token
  /// @param wad The amount of collateral to be deposited [wad]
  function deposit(
    address usr,
    uint256 wad,
    bytes calldata /* data */
=======
  function deposit(
    address usr,
    uint256 wad,
    bytes calldata data
>>>>>>> f95bbaa2
  ) external payable override nonReentrant {
    require(live == 1, "TokenAdapter/not-live");
    require(int256(wad) >= 0, "TokenAdapter/overflow");
    bookKeeper.addCollateral(collateralPoolId, usr, int256(wad));

    // Move the actual token
    address(collateralToken).safeTransferFrom(msg.sender, address(this), wad);
  }

<<<<<<< HEAD
  /// @dev Withdraw token from the system to the caller
  /// @param usr The destination address to receive collateral token
  /// @param wad The amount of collateral to be withdrawn [wad]
  function withdraw(
    address usr,
    uint256 wad,
    bytes calldata /* data */
=======
  function withdraw(
    address usr,
    uint256 wad,
    bytes calldata data
>>>>>>> f95bbaa2
  ) external override nonReentrant {
    require(wad <= 2**255, "TokenAdapter/overflow");
    bookKeeper.addCollateral(collateralPoolId, msg.sender, -int256(wad));

    // Move the actual token
    address(collateralToken).safeTransfer(usr, wad);
  }

  function onAdjustPosition(
    address src,
    address dst,
    int256 collateralValue,
    int256 debtShare,
    bytes calldata data
  ) external override nonReentrant {}

  function onMoveCollateral(
    address src,
    address dst,
    uint256 wad,
    bytes calldata data
  ) external override nonReentrant {}
}<|MERGE_RESOLUTION|>--- conflicted
+++ resolved
@@ -78,11 +78,7 @@
 
   IBookKeeper public bookKeeper; // CDP Engine
   bytes32 public override collateralPoolId; // Collateral Type
-<<<<<<< HEAD
-  IToken public override collateralToken;
-=======
   address public override collateralToken;
->>>>>>> f95bbaa2
   uint256 public override decimals;
   uint256 public live; // Active Flag
 
@@ -108,7 +104,6 @@
     live = 0;
   }
 
-<<<<<<< HEAD
   /// @dev Deposit token into the system from the caller to be used as collateral
   /// @param usr The source address which is holding the collateral token
   /// @param wad The amount of collateral to be deposited [wad]
@@ -116,12 +111,6 @@
     address usr,
     uint256 wad,
     bytes calldata /* data */
-=======
-  function deposit(
-    address usr,
-    uint256 wad,
-    bytes calldata data
->>>>>>> f95bbaa2
   ) external payable override nonReentrant {
     require(live == 1, "TokenAdapter/not-live");
     require(int256(wad) >= 0, "TokenAdapter/overflow");
@@ -131,7 +120,6 @@
     address(collateralToken).safeTransferFrom(msg.sender, address(this), wad);
   }
 
-<<<<<<< HEAD
   /// @dev Withdraw token from the system to the caller
   /// @param usr The destination address to receive collateral token
   /// @param wad The amount of collateral to be withdrawn [wad]
@@ -139,12 +127,6 @@
     address usr,
     uint256 wad,
     bytes calldata /* data */
-=======
-  function withdraw(
-    address usr,
-    uint256 wad,
-    bytes calldata data
->>>>>>> f95bbaa2
   ) external override nonReentrant {
     require(wad <= 2**255, "TokenAdapter/overflow");
     bookKeeper.addCollateral(collateralPoolId, msg.sender, -int256(wad));
