// SPDX-License-Identifier: AGPL-3.0-or-later
/**
  ∩~~~~∩ 
  ξ ･×･ ξ 
  ξ　~　ξ 
  ξ　　 ξ 
  ξ　　 “~～~～〇 
  ξ　　　　　　 ξ 
  ξ ξ ξ~～~ξ ξ ξ 
　 ξ_ξξ_ξ　ξ_ξξ_ξ
Alpaca Fin Corporation
*/

pragma solidity 0.6.12;

import "@openzeppelin/contracts-upgradeable/access/OwnableUpgradeable.sol";
import "@openzeppelin/contracts-upgradeable/utils/PausableUpgradeable.sol";
import "@openzeppelin/contracts-upgradeable/access/AccessControlUpgradeable.sol";
import "@openzeppelin/contracts-upgradeable/utils/ReentrancyGuardUpgradeable.sol";

import "../../interfaces/IBookKeeper.sol";
import "../../interfaces/IToken.sol";
import "../../interfaces/IAuthTokenAdapter.sol";
import "../../interfaces/ICagable.sol";
import "../../utils/SafeToken.sol";

// Authed TokenAdapter for a token that has a lower precision than 18 and it has decimals (like USDC)

contract AuthTokenAdapter is
  PausableUpgradeable,
  AccessControlUpgradeable,
  ReentrancyGuardUpgradeable,
  IAuthTokenAdapter,
  ICagable
{
  using SafeToken for address;

  bytes32 public constant WHITELISTED = keccak256("WHITELISTED");

  IBookKeeper public override bookKeeper; // cdp engine
  bytes32 public override collateralPoolId; // collateral pool id
  IToken public override token; // collateral token
  uint256 public override decimals; // collateralToken decimals
  uint256 public live; // Access Flag

  // --- Events ---
  event LogDeposit(address indexed urn, uint256 wad, address indexed msgSender);
  event LogWithdraw(address indexed guy, uint256 wad);

<<<<<<< HEAD
  modifier onlyOwner() {
    IAccessControlConfig _accessControlConfig = IAccessControlConfig(bookKeeper.accessControlConfig());
    require(_accessControlConfig.hasRole(_accessControlConfig.OWNER_ROLE(), msg.sender), "!ownerRole");
    _;
  }

=======
>>>>>>> b67fe77e
  modifier onlyOwnerOrGov() {
    IAccessControlConfig _accessControlConfig = IAccessControlConfig(IBookKeeper(bookKeeper).accessControlConfig());
    require(
      _accessControlConfig.hasRole(_accessControlConfig.OWNER_ROLE(), msg.sender) ||
        _accessControlConfig.hasRole(_accessControlConfig.GOV_ROLE(), msg.sender),
      "!(ownerRole or govRole)"
    );
    _;
  }

  modifier onlyOwnerOrShowStopper() {
    IAccessControlConfig _accessControlConfig = IAccessControlConfig(IBookKeeper(bookKeeper).accessControlConfig());
    require(
      _accessControlConfig.hasRole(_accessControlConfig.OWNER_ROLE(), msg.sender) ||
        _accessControlConfig.hasRole(_accessControlConfig.SHOW_STOPPER_ROLE(), msg.sender),
      "!(ownerRole or showStopperRole)"
    );
    _;
  }

  function initialize(
    address _bookKeeper,
    bytes32 _collateralPoolId,
    address _token
  ) external initializer {
    PausableUpgradeable.__Pausable_init();
    AccessControlUpgradeable.__AccessControl_init();
    ReentrancyGuardUpgradeable.__ReentrancyGuard_init();

    token = IToken(_token);
    decimals = IToken(_token).decimals();
    live = 1;
    bookKeeper = IBookKeeper(_bookKeeper);
    collateralPoolId = _collateralPoolId;

    // Grant the contract deployer the owner role: it will be able
    // to grant and revoke any roles
    _setupRole(IAccessControlConfig(bookKeeper.accessControlConfig()).OWNER_ROLE(), msg.sender);
  }

  /// @dev access: OWNER_ROLE, SHOW_STOPPER_ROLE
  function cage() external override onlyOwnerOrShowStopper {
    require(live == 1, "AuthTokenAdapter/not-live");
    live = 0;
    emit LogCage();
  }

  /// @dev access: OWNER_ROLE, SHOW_STOPPER_ROLE
  function uncage() external override onlyOwnerOrShowStopper {
    require(live == 0, "AuthTokenAdapter/not-caged");
    live = 1;
    emit LogUncage();
  }

  function mul(uint256 _x, uint256 _y) internal pure returns (uint256 _z) {
    require(_y == 0 || (_z = _x * _y) / _y == _x, "AuthTokenAdapter/overflow");
  }

  /**
   * @dev Deposit token into the system from the msgSender to be used as collateral
   * @param _urn The destination address which is holding the collateral token
   * @param _wad The amount of collateral to be deposit [wad]
   * @param _msgSender The source address which transfer token
   * @dev access: WHITELISTED
   */
  function deposit(
    address _urn,
    uint256 _wad,
    address _msgSender
  ) external override nonReentrant whenNotPaused {
    require(hasRole(WHITELISTED, msg.sender), "AuthTokenAdapter/not-whitelisted");
    require(live == 1, "AuthTokenAdapter/not-live");
    uint256 _wad18 = mul(_wad, 10**(18 - decimals));
    require(int256(_wad18) >= 0, "AuthTokenAdapter/overflow");
    bookKeeper.addCollateral(collateralPoolId, _urn, int256(_wad18));
    address(token).safeTransferFrom(_msgSender, address(this), _wad);
    emit LogDeposit(_urn, _wad, _msgSender);
  }

  /**
   * @dev Withdraw token from the system to guy
   * @param _guy The destination address to receive collateral token
   * @param _wad The amount of collateral to be withdraw [wad]
   * @dev access: WHITELISTED
   */
  function withdraw(address _guy, uint256 _wad) external override nonReentrant whenNotPaused {
    uint256 _wad18 = mul(_wad, 10**(18 - decimals));
    require(int256(_wad18) >= 0, "AuthTokenAdapter/overflow");
    bookKeeper.addCollateral(collateralPoolId, msg.sender, -int256(_wad18));
    address(token).safeTransfer(_guy, _wad);
    emit LogWithdraw(_guy, _wad);
  }

  // --- pause ---
  /// @dev access: OWNER_ROLE, GOV_ROLE
  function pause() external onlyOwnerOrGov {
    _pause();
  }

  /// @dev access: OWNER_ROLE, GOV_ROLE
  function unpause() external onlyOwnerOrGov {
    _unpause();
  }
}<|MERGE_RESOLUTION|>--- conflicted
+++ resolved
@@ -47,15 +47,6 @@
   event LogDeposit(address indexed urn, uint256 wad, address indexed msgSender);
   event LogWithdraw(address indexed guy, uint256 wad);
 
-<<<<<<< HEAD
-  modifier onlyOwner() {
-    IAccessControlConfig _accessControlConfig = IAccessControlConfig(bookKeeper.accessControlConfig());
-    require(_accessControlConfig.hasRole(_accessControlConfig.OWNER_ROLE(), msg.sender), "!ownerRole");
-    _;
-  }
-
-=======
->>>>>>> b67fe77e
   modifier onlyOwnerOrGov() {
     IAccessControlConfig _accessControlConfig = IAccessControlConfig(IBookKeeper(bookKeeper).accessControlConfig());
     require(
@@ -139,7 +130,6 @@
    * @dev Withdraw token from the system to guy
    * @param _guy The destination address to receive collateral token
    * @param _wad The amount of collateral to be withdraw [wad]
-   * @dev access: WHITELISTED
    */
   function withdraw(address _guy, uint256 _wad) external override nonReentrant whenNotPaused {
     uint256 _wad18 = mul(_wad, 10**(18 - decimals));
