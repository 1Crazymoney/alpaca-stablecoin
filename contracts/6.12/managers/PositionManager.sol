--- conflicted
+++ resolved
@@ -391,11 +391,7 @@
     address adapter,
     address collateralReceiver,
     bytes calldata data
-<<<<<<< HEAD
   ) public whenNotPaused onlyOwnerAllowed(posId) {
-=======
-  ) public override onlyOwnerAllowed(posId) {
->>>>>>> 879883d4
     address positionAddress = positions[posId];
     IShowStopper(showStopper).redeemLockedCollateral(
       collateralPools[posId],
