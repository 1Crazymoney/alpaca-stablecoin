// SPDX-License-Identifier: AGPL-3.0-or-later

/// BookKeeper.sol -- stable coin CDP database

// Copyright (C) 2018 Rain <rainbreak@riseup.net>
//
// This program is free software: you can redistribute it and/or modify
// it under the terms of the GNU Affero General Public License as published by
// the Free Software Foundation, either version 3 of the License, or
// (at your option) any later version.
//
// This program is distributed in the hope that it will be useful,
// but WITHOUT ANY WARRANTY; without even the implied warranty of
// MERCHANTABILITY or FITNESS FOR A PARTICULAR PURPOSE.  See the
// GNU Affero General Public License for more details.
//
// You should have received a copy of the GNU Affero General Public License
// along with this program.  If not, see <https://www.gnu.org/licenses/>.

pragma solidity 0.6.12;

import "@openzeppelin/contracts-upgradeable/utils/PausableUpgradeable.sol";
import "@openzeppelin/contracts-upgradeable/access/AccessControlUpgradeable.sol";
import "../interfaces/IBookKeeper.sol";

/// @title BookKeeper
/// @author Alpaca Fin Corporation
/** @notice A contract which acts as a book keeper of the Alpaca Stablecoin protocol. 
    It has the ability to move collateral token and stablecoin with in the accounting state variable. 
*/

contract BookKeeper is IBookKeeper, PausableUpgradeable, AccessControlUpgradeable {
  bytes32 public constant OWNER_ROLE = DEFAULT_ADMIN_ROLE;
  bytes32 public constant GOV_ROLE = keccak256("GOV_ROLE");
  bytes32 public constant PRICE_ORACLE_ROLE = keccak256("PRICE_ORACLE_ROLE");
  bytes32 public constant ADAPTER_ROLE = keccak256("ADAPTER_ROLE");
  bytes32 public constant LIQUIDATION_ENGINE_ROLE = keccak256("LIQUIDATION_ENGINE_ROLE");
  bytes32 public constant AUCTIONEER_ROLE = keccak256("AUCTIONEER_ROLE");
  bytes32 public constant STABILITY_FEE_COLLECTOR_ROLE = keccak256("STABILITY_FEE_COLLECTOR_ROLE");
  bytes32 public constant SHOW_STOPPER_ROLE = keccak256("SHOW_STOPPER_ROLE");
  bytes32 public constant POSITION_MANAGER_ROLE = keccak256("POSITION_MANAGER_ROLE");

  function pause() external {
    require(hasRole(OWNER_ROLE, msg.sender) || hasRole(GOV_ROLE, msg.sender), "!ownerRole or !govRole");
    _pause();
  }

  function unpause() external {
    require(hasRole(OWNER_ROLE, msg.sender) || hasRole(GOV_ROLE, msg.sender), "!ownerRole or !govRole");
    _unpause();
  }

  /// @dev This is the mapping which stores the consent or allowance to adjust positions by the position addresses. 
  /// @dev `address` The position address
  /// @dev `address` The allowance delegate address
  /// @dev `uint256` true (1) means allowed or false (0) means not allowed 
  mapping(address => mapping(address => uint256)) public override can;

<<<<<<< HEAD
  function hope(address usr) external override whenNotPaused {
    can[msg.sender][usr] = 1;
  }

  function nope(address usr) external override whenNotPaused {
=======
  /// @dev Give an allowance to the `usr` address to adjust the position address who is the caller.
  /// @dev `usr` The address to be allowed to adjust position
  function hope(address usr) external override {
    can[msg.sender][usr] = 1;
  }

  /// @dev Revoke an allowance from the `usr` address to adjust the position address who is the caller.
  /// @dev `usr` The address to be revoked from adjusting position
  function nope(address usr) external override {
>>>>>>> bcababdb
    can[msg.sender][usr] = 0;
  }

  /// @dev Check if the `usr` address is allowed to adjust the position address (`bit`).
  /// @param bit The position address
  /// @param usr The address to be checked for permission
  function wish(address bit, address usr) internal view returns (bool) {
    return either(bit == usr, can[bit][usr] == 1);
  }

  // --- Data ---
  struct CollateralPool {
    uint256 totalDebtShare; // Total debt share of Alpaca Stablecoin of this collateral pool              [wad]
    uint256 debtAccumulatedRate; // Accumulated rates (equivalent to ibToken Price)                       [ray]
    uint256 priceWithSafetyMargin; // Price with safety margin (taken into account the Collateral Ratio)  [ray]
    uint256 debtCeiling; // Debt ceiling of this collateral pool                                          [rad]
    uint256 debtFloor; // Position debt floor of this collateral pool                                     [rad]
  }
  struct Position {
    uint256 lockedCollateral; // Locked collateral inside this position (used for minting)                  [wad]
    uint256 debtShare; // The debt share of this position or the share amount of minted Alpaca Stablecoin   [wad]
  }

  mapping(bytes32 => CollateralPool) public override collateralPools; // mapping of all collateral pool by its unique name in string
  mapping(bytes32 => mapping(address => Position)) public override positions; // mapping of all positions by collateral pool id and position address
  mapping(bytes32 => mapping(address => uint256)) public override collateralToken; // the accounting of collateral token which is deposited into the protocol [wad]
  mapping(address => uint256) public override stablecoin; // the accounting of the stablecoin that is deposited or has not been withdrawn from the protocol [rad]
  mapping(address => uint256) public override systemBadDebt; // the bad debt of the system from late liquidation [rad]

  uint256 public override totalStablecoinIssued; // Total stable coin issued or total stalbecoin in circulation   [rad]
  uint256 public totalUnbackedStablecoin; // Total unbacked stable coin  [rad]
  uint256 public totalDebtCeiling; // Total debt ceiling  [rad]
  uint256 public live; // Active Flag

  // --- Init ---
  function initialize() external initializer {
    OwnableUpgradeable.__Ownable_init();
    PausableUpgradeable.__Pausable_init();
    AccessControlUpgradeable.__AccessControl_init();

    whitelist[msg.sender] = 1;
    live = 1;

    // Grant the contract deployer the default admin role: it will be able
    // to grant and revoke any roles
    _setupRole(OWNER_ROLE, msg.sender);
  }

  // --- Math ---
  function add(uint256 x, int256 y) internal pure returns (uint256 z) {
    z = x + uint256(y);
    require(y >= 0 || z <= x);
    require(y <= 0 || z >= x);
  }

  function sub(uint256 x, int256 y) internal pure returns (uint256 z) {
    z = x - uint256(y);
    require(y <= 0 || z <= x);
    require(y >= 0 || z >= x);
  }

  function mul(uint256 x, int256 y) internal pure returns (int256 z) {
    z = int256(x) * y;
    require(int256(x) >= 0);
    require(y == 0 || z / y == int256(x));
  }

  function add(uint256 x, uint256 y) internal pure returns (uint256 z) {
    require((z = x + y) >= x);
  }

  function sub(uint256 x, uint256 y) internal pure returns (uint256 z) {
    require((z = x - y) <= x);
  }

  function mul(uint256 x, uint256 y) internal pure returns (uint256 z) {
    require(y == 0 || (z = x * y) / y == x);
  }

  // --- Administration ---
  function init(bytes32 collateralPoolId) external whenNotPaused {
    require(hasRole(OWNER_ROLE, msg.sender), "!ownerRole");
    require(collateralPools[collateralPoolId].debtAccumulatedRate == 0, "BookKeeper/collateral-pool-already-init");
    collateralPools[collateralPoolId].debtAccumulatedRate = 10**27;
  }

  event SetTotalDebtCeiling(address indexed caller, uint256 data);
  event SetPriceWithSafetyMargin(address indexed caller, bytes32 collateralPoolId, uint256 data);
  event SetDebtCeiling(address indexed caller, bytes32 collateralPoolId, uint256 data);
  event SetDebtFloor(address indexed caller, bytes32 collateralPoolId, uint256 data);

  function setTotalDebtCeiling(uint256 _data) external {
    require(hasRole(OWNER_ROLE, msg.sender), "!ownerRole");
    require(live == 1, "BookKeeper/not-live");
    totalDebtCeiling = _data;
    emit SetTotalDebtCeiling(msg.sender, _data);
  }

  function setPriceWithSafetyMargin(bytes32 _collateralPoolId, uint256 _data) external override {
    require(hasRole(PRICE_ORACLE_ROLE, msg.sender), "!priceOracleRole");
    require(live == 1, "BookKeeper/not-live");
    collateralPools[_collateralPoolId].priceWithSafetyMargin = _data;
    emit SetPriceWithSafetyMargin(msg.sender, _collateralPoolId, _data);
  }

  function setDebtCeiling(bytes32 _collateralPoolId, uint256 _data) external {
    require(hasRole(OWNER_ROLE, msg.sender), "!ownerRole");
    require(live == 1, "BookKeeper/not-live");
    collateralPools[_collateralPoolId].debtCeiling = _data;
    emit SetDebtCeiling(msg.sender, _collateralPoolId, _data);
  }

  function setDebtFloor(bytes32 _collateralPoolId, uint256 _data) external {
    require(hasRole(OWNER_ROLE, msg.sender), "!ownerRole");
    require(live == 1, "BookKeeper/not-live");
    collateralPools[_collateralPoolId].debtFloor = _data;
    emit SetDebtFloor(msg.sender, _collateralPoolId, _data);
  }

  function cage() external override whenNotPaused {
    require(
      hasRole(OWNER_ROLE, msg.sender) || hasRole(SHOW_STOPPER_ROLE, msg.sender),
      "!ownerRole or !showStopperRole"
    );
    live = 0;
  }

  // --- Fungibility ---
  /// @dev Add or remove collateral token balance to an address within the accounting of the protocol
  /// @param collateralPoolId The collateral pool id
  /// @param usr The target address
  /// @param wad The collateral amount in [wad]
  function addCollateral(
    bytes32 collateralPoolId,
    address usr,
    int256 wad
  ) external override whenNotPaused {
    require(hasRole(ADAPTER_ROLE, msg.sender), "!adapterRole");
    collateralToken[collateralPoolId][usr] = add(collateralToken[collateralPoolId][usr], wad);
  }

  /// @dev Move a balance of collateral token from a source address to a destination address within the accounting of the protocol
  /// @param collateralPoolId the collateral pool id
  /// @param src The source address
  /// @param dst The destination address
  /// @param wad The collateral amount in [wad]
  function moveCollateral(
    bytes32 collateralPoolId,
    address src,
    address dst,
    uint256 wad
  ) external override whenNotPaused {
    require(wish(src, msg.sender), "BookKeeper/not-allowed");
    collateralToken[collateralPoolId][src] = sub(collateralToken[collateralPoolId][src], wad);
    collateralToken[collateralPoolId][dst] = add(collateralToken[collateralPoolId][dst], wad);
  }

  /// @dev Move a balance of stablecoin from a source address to a destination address within the accounting of the protocol
  /// @param src The source address
  /// @param dst The destination address
  /// @param rad The stablecoin amount in [rad]
  function moveStablecoin(
    address src,
    address dst,
    uint256 rad
  ) external override whenNotPaused {
    require(wish(src, msg.sender), "BookKeeper/not-allowed");
    stablecoin[src] = sub(stablecoin[src], rad);
    stablecoin[dst] = add(stablecoin[dst], rad);
  }

  function either(bool x, bool y) internal pure returns (bool z) {
    assembly {
      z := or(x, y)
    }
  }

  function both(bool x, bool y) internal pure returns (bool z) {
    assembly {
      z := and(x, y)
    }
  }

  // --- CDP Manipulation ---
  /// @dev Adjust a position on the target position address to perform locking/unlocking of collateral and minting/repaying of stablecoin
  /// @param collateralPoolId Collateral pool id
  /// @param positionAddress Address of the position
  /// @param collateralOwner The payer/receiver of the collateral token, the collateral token must already be deposited into the protocol in case of locking the collateral
  /// @param stablecoinOwner The payer/receiver of the stablecoin, the stablecoin must already be deposited into the protocol in case of repaying debt
  /// @param collateralValue The value of the collateral to lock/unlock
  /// @param debtShare The debt share of stalbecoin to mint/repay. Please pay attention that this is a debt share not debt value.
  function adjustPosition(
    bytes32 collateralPoolId,
    address positionAddress,
    address collateralOwner,
    address stablecoinOwner,
    int256 collateralValue,
    int256 debtShare
  ) external override whenNotPaused {
    require(hasRole(POSITION_MANAGER_ROLE, msg.sender), "!positionManagerRole");

    // system is live
    require(live == 1, "BookKeeper/not-live");

    Position memory position = positions[collateralPoolId][positionAddress];
    CollateralPool memory collateralPool = collateralPools[collateralPoolId];
    // collateralPool has been initialised
    require(collateralPool.debtAccumulatedRate != 0, "BookKeeper/collateralPool-not-init");

    position.lockedCollateral = add(position.lockedCollateral, collateralValue);
    position.debtShare = add(position.debtShare, debtShare);
    collateralPool.totalDebtShare = add(collateralPool.totalDebtShare, debtShare);

    int256 debtValue = mul(collateralPool.debtAccumulatedRate, debtShare);
    uint256 positionDebtValue = mul(collateralPool.debtAccumulatedRate, position.debtShare);
    totalStablecoinIssued = add(totalStablecoinIssued, debtValue);

    // either debt has decreased, or debt ceilings are not exceeded
    require(
      either(
        debtShare <= 0,
        both(
          mul(collateralPool.totalDebtShare, collateralPool.debtAccumulatedRate) <= collateralPool.debtCeiling,
          totalStablecoinIssued <= totalDebtCeiling
        )
      ),
      "BookKeeper/ceiling-exceeded"
    );
    // position is either less risky than before, or it is safe :: check work factor
    require(
      either(
        both(debtShare <= 0, collateralValue >= 0),
        positionDebtValue <= mul(position.lockedCollateral, collateralPool.priceWithSafetyMargin)
      ),
      "BookKeeper/not-safe"
    );

    // position is either more safe, or the owner consents
    require(
      either(both(debtShare <= 0, collateralValue >= 0), wish(positionAddress, msg.sender)),
      "BookKeeper/not-allowed-u"
    );
    // collateral src consents
    require(either(collateralValue <= 0, wish(collateralOwner, msg.sender)), "BookKeeper/not-allowed-v");
    // debt dst consents
    require(either(debtShare >= 0, wish(stablecoinOwner, msg.sender)), "BookKeeper/not-allowed-w");

    // position has no debt, or a non-debtFloory amount
    require(either(position.debtShare == 0, positionDebtValue >= collateralPool.debtFloor), "BookKeeper/debtFloor");

    collateralToken[collateralPoolId][collateralOwner] = sub(
      collateralToken[collateralPoolId][collateralOwner],
      collateralValue
    );
    stablecoin[stablecoinOwner] = add(stablecoin[stablecoinOwner], debtValue);

    positions[collateralPoolId][positionAddress] = position;
    collateralPools[collateralPoolId] = collateralPool;
  }

  // --- CDP Fungibility ---
  /// @dev Move the collateral or stablecoin debt inside a position to another position
  /// @param collateralPoolId Collateral pool id
  /// @param src Source address of the position
  /// @param dst Destination address of the position
  /// @param collateralValue The value of the locked collateral to be moved
  /// @param debtShare The debt share of stalbecoin to be moved
  function movePosition(
    bytes32 collateralPoolId,
    address src,
    address dst,
    int256 collateralValue,
    int256 debtShare
  ) external override whenNotPaused {
    require(hasRole(POSITION_MANAGER_ROLE, msg.sender), "!positionManagerRole");

    Position storage u = positions[collateralPoolId][src];
    Position storage v = positions[collateralPoolId][dst];
    CollateralPool storage i = collateralPools[collateralPoolId];

    u.lockedCollateral = sub(u.lockedCollateral, collateralValue);
    u.debtShare = sub(u.debtShare, debtShare);
    v.lockedCollateral = add(v.lockedCollateral, collateralValue);
    v.debtShare = add(v.debtShare, debtShare);

    uint256 utab = mul(u.debtShare, i.debtAccumulatedRate);
    uint256 vtab = mul(v.debtShare, i.debtAccumulatedRate);

    // both sides consent
    require(both(wish(src, msg.sender), wish(dst, msg.sender)), "BookKeeper/not-allowed");

    // both sides safe
    require(utab <= mul(u.lockedCollateral, i.priceWithSafetyMargin), "BookKeeper/not-safe-src");
    require(vtab <= mul(v.lockedCollateral, i.priceWithSafetyMargin), "BookKeeper/not-safe-dst");

    // both sides non-debtFloory
    require(either(utab >= i.debtFloor, u.debtShare == 0), "BookKeeper/debtFloor-src");
    require(either(vtab >= i.debtFloor, v.debtShare == 0), "BookKeeper/debtFloor-dst");
  }

  // --- CDP Confiscation ---
  /** @dev Confiscate position from the owner for the position to be liquidated.
      The position will be confiscated of collateral in which these collateral will be sold through a liquidation process to repay the stablecoin debt.
      The confiscated collateral will be seized by the Auctioneer contracts and will be moved to the corresponding liquidator addresses upon later.
      The stablecoin debt will be mark up on the SystemDebtEngine contract first. This would signify that the system currently has a bad debt of this amount. 
      But it will be cleared later on from a successful liquidation. If this debt is not fully liquidated, the remaining debt will stay inside SystemDebtEngine as bad debt.
  */
  /// @param collateralPoolId Collateral pool id
  /// @param positionAddress The position address
  /// @param collateralCreditor The address which will temporarily own the collateral of the liquidated position; this will always be the Auctioneer
  /// @param stablecoinDebtor The address which will be the one to be in debt for the amount of stablecoin debt of the liquidated position, this will always be the SystemDebtEngine
  /// @param collateralValue The amount of collateral to be confiscated
  /// @param debtShare The debt share to be confiscated
  function confiscatePosition(
    bytes32 collateralPoolId,
    address positionAddress,
    address collateralCreditor,
    address stablecoinDebtor,
    int256 collateralValue,
    int256 debtShare
  ) external override whenNotPaused {
    require(hasRole(LIQUIDATION_ENGINE_ROLE, msg.sender), "!liquidationEngineRole");

    Position storage position = positions[collateralPoolId][positionAddress];
    CollateralPool storage collateralPool = collateralPools[collateralPoolId];

    position.lockedCollateral = add(position.lockedCollateral, collateralValue);
    position.debtShare = add(position.debtShare, debtShare);
    collateralPool.totalDebtShare = add(collateralPool.totalDebtShare, debtShare);

    int256 debtValue = mul(collateralPool.debtAccumulatedRate, debtShare);

    collateralToken[collateralPoolId][collateralCreditor] = sub(
      collateralToken[collateralPoolId][collateralCreditor],
      collateralValue
    );
    systemBadDebt[stablecoinDebtor] = sub(systemBadDebt[stablecoinDebtor], debtValue);
    totalUnbackedStablecoin = sub(totalUnbackedStablecoin, debtValue);
  }

  // --- Settlement ---
<<<<<<< HEAD
  function settleSystemBadDebt(uint256 rad) external override whenNotPaused {
=======
  /** @dev Settle the system bad debt of the caller.
      This function will always be called by the SystemDebtEngine which will be the contract that always incur the system debt.
      By executing this function, the SystemDebtEngine must have enough stablecoin which will come from the Surplus of the protocol.
      A successful `settleSystemBadDebt` would remove the bad debt from the system.
  */
  /// @param rad the amount of stablecoin to be used to settle bad debt [rad]
  function settleSystemBadDebt(uint256 rad) external override {
>>>>>>> bcababdb
    address u = msg.sender;
    systemBadDebt[u] = sub(systemBadDebt[u], rad);
    stablecoin[u] = sub(stablecoin[u], rad);
    totalUnbackedStablecoin = sub(totalUnbackedStablecoin, rad);
    totalStablecoinIssued = sub(totalStablecoinIssued, rad);
  }

  /// @dev Mint unbacked stablecoin without any collateral to be used for incentives and flash mint.
  /// @param from The address which will be the one who incur bad debt (will always be SystemDebtEngine here)
  /// @param to The address which will receive the minted stablecoin
  /// @param rad The amount of stablecoin to be minted
  function mintUnbackedStablecoin(
    address from,
    address to,
    uint256 rad
  ) external override whenNotPaused {
    require(hasRole(AUCTIONEER_ROLE, msg.sender), "!auctioneerRole");
    systemBadDebt[from] = add(systemBadDebt[from], rad);
    stablecoin[to] = add(stablecoin[to], rad);
    totalUnbackedStablecoin = add(totalUnbackedStablecoin, rad);
    totalStablecoinIssued = add(totalStablecoinIssued, rad);
  }

  // --- Rates ---
  /** @dev Accrue stability fee or the mint interest rate.
      This function will always be called only by the StabilityFeeCollector contract.
      `debtAccumulatedRate` of a collateral pool is the exchange rate of the stablecoin minted from that pool (think of it like ibToken price from Lending Vault).
      The higher the `debtAccumulatedRate` means the minter of the stablecoin will beed to pay back the debt with higher amount.
      The point of Stability Fee is to collect a surplus amount from minters and this is technically done by incrementing the `debtAccumulatedRate` overtime.
  */
  /// @param collateralPoolId Collateral pool id
  /// @param u The address which will receive the surplus from Stability Fee. This will always be SystemDebtEngine who will use the surplus to settle bad debt.
  /// @param debtAccumulatedRate The difference value of `debtAccumulatedRate` which will be added to the current value of `debtAccumulatedRate`.
  function accrueStabilityFee(
    bytes32 collateralPoolId,
    address u,
    int256 debtAccumulatedRate
  ) external override whenNotPaused {
    require(hasRole(STABILITY_FEE_COLLECTOR_ROLE, msg.sender), "!stabilityFeeCollectorRole");
    require(live == 1, "BookKeeper/not-live");
    CollateralPool storage collateralPool = collateralPools[collateralPoolId];
    collateralPool.debtAccumulatedRate = add(collateralPool.debtAccumulatedRate, debtAccumulatedRate);
    int256 rad = mul(collateralPool.totalDebtShare, debtAccumulatedRate);
    stablecoin[u] = add(stablecoin[u], rad);
    totalStablecoinIssued = add(totalStablecoinIssued, rad);
  }
}<|MERGE_RESOLUTION|>--- conflicted
+++ resolved
@@ -50,29 +50,21 @@
     _unpause();
   }
 
-  /// @dev This is the mapping which stores the consent or allowance to adjust positions by the position addresses. 
+  /// @dev This is the mapping which stores the consent or allowance to adjust positions by the position addresses.
   /// @dev `address` The position address
   /// @dev `address` The allowance delegate address
-  /// @dev `uint256` true (1) means allowed or false (0) means not allowed 
+  /// @dev `uint256` true (1) means allowed or false (0) means not allowed
   mapping(address => mapping(address => uint256)) public override can;
 
-<<<<<<< HEAD
+  /// @dev Give an allowance to the `usr` address to adjust the position address who is the caller.
+  /// @dev `usr` The address to be allowed to adjust position
   function hope(address usr) external override whenNotPaused {
     can[msg.sender][usr] = 1;
   }
 
-  function nope(address usr) external override whenNotPaused {
-=======
-  /// @dev Give an allowance to the `usr` address to adjust the position address who is the caller.
-  /// @dev `usr` The address to be allowed to adjust position
-  function hope(address usr) external override {
-    can[msg.sender][usr] = 1;
-  }
-
   /// @dev Revoke an allowance from the `usr` address to adjust the position address who is the caller.
   /// @dev `usr` The address to be revoked from adjusting position
-  function nope(address usr) external override {
->>>>>>> bcababdb
+  function nope(address usr) external override whenNotPaused {
     can[msg.sender][usr] = 0;
   }
 
@@ -109,11 +101,9 @@
 
   // --- Init ---
   function initialize() external initializer {
-    OwnableUpgradeable.__Ownable_init();
     PausableUpgradeable.__Pausable_init();
     AccessControlUpgradeable.__AccessControl_init();
 
-    whitelist[msg.sender] = 1;
     live = 1;
 
     // Grant the contract deployer the default admin role: it will be able
@@ -414,17 +404,13 @@
   }
 
   // --- Settlement ---
-<<<<<<< HEAD
-  function settleSystemBadDebt(uint256 rad) external override whenNotPaused {
-=======
   /** @dev Settle the system bad debt of the caller.
       This function will always be called by the SystemDebtEngine which will be the contract that always incur the system debt.
       By executing this function, the SystemDebtEngine must have enough stablecoin which will come from the Surplus of the protocol.
       A successful `settleSystemBadDebt` would remove the bad debt from the system.
   */
   /// @param rad the amount of stablecoin to be used to settle bad debt [rad]
-  function settleSystemBadDebt(uint256 rad) external override {
->>>>>>> bcababdb
+  function settleSystemBadDebt(uint256 rad) external override whenNotPaused {
     address u = msg.sender;
     systemBadDebt[u] = sub(systemBadDebt[u], rad);
     stablecoin[u] = sub(stablecoin[u], rad);
