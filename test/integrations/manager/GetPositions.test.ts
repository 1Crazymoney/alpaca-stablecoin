--- conflicted
+++ resolved
@@ -46,12 +46,9 @@
 import { WeiPerRad, WeiPerRay, WeiPerWad } from "../../helper/unit"
 import { loadProxyWalletFixtureHandler } from "../../helper/proxy"
 
-<<<<<<< HEAD
 import * as AssertHelpers from "../../helper/assert"
 import { AddressZero } from "../../helper/address"
-=======
 import { advanceBlock } from "../../helper/time"
->>>>>>> 282a40d7
 
 const { formatBytes32String } = ethers.utils
 const { Zero } = ethers.constants
@@ -362,13 +359,8 @@
   })
   describe("#getPositionWithSafetyBuffer", async () => {
     context("multiple positions at risks", async () => {
-<<<<<<< HEAD
       it("should query all positions at risks", async () => {
         await collateralPoolConfig.setPriceWithSafetyMargin(COLLATERAL_POOL_ID, WeiPerRay.mul(2))
-=======
-      it("should query all positions with safety buffer and its debt share", async () => {
-        await bookKeeper.setPriceWithSafetyMargin(COLLATERAL_POOL_ID, WeiPerRay.mul(2))
->>>>>>> 282a40d7
 
         await ibDUMMYasAlice.approve(aliceProxyWallet.address, WeiPerWad.mul(10000))
         const openPositionCall = alpacaStablecoinProxyActions.interface.encodeFunctionData("openLockTokenAndDraw", [
@@ -413,12 +405,7 @@
         await aliceProxyWallet["execute(address,bytes)"](alpacaStablecoinProxyActions.address, openPositionCall3)
         await advanceBlock()
 
-<<<<<<< HEAD
         await collateralPoolConfig.setPriceWithSafetyMargin(COLLATERAL_POOL_ID, ethers.utils.parseEther("0.9").mul(1e9))
-=======
-        await bookKeeper.setPriceWithSafetyMargin(COLLATERAL_POOL_ID, ethers.utils.parseEther("0.9").mul(1e9))
-
->>>>>>> 282a40d7
         const positions = await getPositions.getPositionWithSafetyBuffer(positionManager.address, 1, 40)
         expect(positions.debtShares[0]).to.be.equal(WeiPerWad)
         expect(positions.debtShares[1]).to.be.equal(WeiPerWad)
