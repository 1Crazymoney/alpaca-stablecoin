// SPDX-License-Identifier: AGPL-3.0-or-later

/// jug.sol -- Dai Lending Rate

// Copyright (C) 2018 Rain <rainbreak@riseup.net>
//
// This program is free software: you can redistribute it and/or modify
// it under the terms of the GNU Affero General Public License as published by
// the Free Software Foundation, either version 3 of the License, or
// (at your option) any later version.
//
// This program is distributed in the hope that it will be useful,
// but WITHOUT ANY WARRANTY; without even the implied warranty of
// MERCHANTABILITY or FITNESS FOR A PARTICULAR PURPOSE.  See the
// GNU Affero General Public License for more details.
//
// You should have received a copy of the GNU Affero General Public License
// along with this program.  If not, see <https://www.gnu.org/licenses/>.

pragma solidity 0.6.12;

import "@openzeppelin/contracts-upgradeable/access/OwnableUpgradeable.sol";
import "@openzeppelin/contracts-upgradeable/utils/PausableUpgradeable.sol";
import "@openzeppelin/contracts-upgradeable/access/AccessControlUpgradeable.sol";
import "@openzeppelin/contracts-upgradeable/utils/ReentrancyGuardUpgradeable.sol";

import "../interfaces/IBookKeeper.sol";
import "../interfaces/IStabilityFeeCollector.sol";

/// @title StabilityFeeCollector
/// @author Alpaca Fin Corporation
/** @notice A contract which acts as a collector for the stability fee.
    The stability fee is a fee that is collected from the minter of Alpaca Stablecoin in a per-seconds basis.
    The stability fee will be accumulated in the system as a surplus to settle any bad debt.
*/

contract StabilityFeeCollector is
  OwnableUpgradeable,
  PausableUpgradeable,
  AccessControlUpgradeable,
  ReentrancyGuardUpgradeable,
  IStabilityFeeCollector
{
  bytes32 public constant OWNER_ROLE = DEFAULT_ADMIN_ROLE;
  bytes32 public constant GOV_ROLE = keccak256("GOV_ROLE");

  // --- Auth ---
  mapping(address => uint256) public whitelist;

  function rely(address usr) external auth {
    whitelist[usr] = 1;
  }

  function deny(address usr) external auth {
    whitelist[usr] = 0;
  }

  modifier auth() {
    require(whitelist[msg.sender] == 1, "StabilityFeeCollector/not-authorized");
    _;
  }

  // --- Data ---
  struct CollateralPool {
    uint256 stabilityFeeRate; // Collateral-specific, per-second stability fee rate or mint interest rate [ray]
    uint256 lastAccumulationTime; // Time of last call to `collect` [unix epoch time]
  }

  mapping(bytes32 => CollateralPool) public collateralPools;
  IBookKeeper public bookKeeper;
  address public systemDebtEngine;
  uint256 public globalStabilityFeeRate; // Global, per-second stability fee rate [ray]

  // --- Init ---
  function initialize(address _bookKeeper) external initializer {
    OwnableUpgradeable.__Ownable_init();
    PausableUpgradeable.__Pausable_init();
    AccessControlUpgradeable.__AccessControl_init();
    ReentrancyGuardUpgradeable.__ReentrancyGuard_init();

    whitelist[msg.sender] = 1;
    bookKeeper = IBookKeeper(_bookKeeper);

    // Grant the contract deployer the default admin role: it will be able
    // to grant and revoke any roles
    _setupRole(OWNER_ROLE, msg.sender);
  }

  // --- Math ---
  function rpow(
    uint256 x,
    uint256 n,
    uint256 b
  ) internal pure returns (uint256 z) {
    assembly {
      switch x
      case 0 {
        switch n
        case 0 {
          z := b
        }
        default {
          z := 0
        }
      }
      default {
        switch mod(n, 2)
        case 0 {
          z := b
        }
        default {
          z := x
        }
        let half := div(b, 2) // for rounding.
        for {
          n := div(n, 2)
        } n {
          n := div(n, 2)
        } {
          let xx := mul(x, x)
          if iszero(eq(div(xx, x), x)) {
            revert(0, 0)
          }
          let xxRound := add(xx, half)
          if lt(xxRound, xx) {
            revert(0, 0)
          }
          x := div(xxRound, b)
          if mod(n, 2) {
            let zx := mul(z, x)
            if and(iszero(iszero(x)), iszero(eq(div(zx, x), z))) {
              revert(0, 0)
            }
            let zxRound := add(zx, half)
            if lt(zxRound, zx) {
              revert(0, 0)
            }
            z := div(zxRound, b)
          }
        }
      }
    }
  }

  uint256 constant ONE = 10**27;

  function add(uint256 x, uint256 y) internal pure returns (uint256 z) {
    z = x + y;
    require(z >= x);
  }

  function diff(uint256 x, uint256 y) internal pure returns (int256 z) {
    z = int256(x) - int256(y);
    require(int256(x) >= 0 && int256(y) >= 0);
  }

  function rmul(uint256 x, uint256 y) internal pure returns (uint256 z) {
    z = x * y;
    require(y == 0 || z / y == x);
    z = z / ONE;
  }

  // --- Administration ---
  function init(bytes32 collateralPool) external {
    require(hasRole(OWNER_ROLE, msg.sender), "!ownerRole");

    CollateralPool storage i = collateralPools[collateralPool];
    require(i.stabilityFeeRate == 0, "StabilityFeeCollector/collateralPool-already-init");
    i.stabilityFeeRate = ONE;
    i.lastAccumulationTime = now;
  }

  event SetGlobalStabilityFeeRate(address indexed caller, uint256 data);
  event SetSystemDebtEngine(address indexed caller, address data);
  event SetStabilityFeeRate(address indexed caller, bytes32 poolId, uint256 data);

<<<<<<< HEAD
  function setGlobalStabilityFeeRate(uint256 _data) external {
    require(hasRole(OWNER_ROLE, msg.sender), "!ownerRole");
=======
  /// @dev Set the global stability fee rate which will be apply to every collateral pool. Please see the explanation on the input format from the `setStabilityFeeRate` function.
  /// @param _data Global stability fee rate [ray]
  function setGlobalStabilityFeeRate(uint256 _data) external auth {
>>>>>>> bcababdb
    globalStabilityFeeRate = _data;
    emit SetGlobalStabilityFeeRate(msg.sender, _data);
  }

  function setSystemDebtEngine(address _data) external {
    require(hasRole(OWNER_ROLE, msg.sender), "!ownerRole");
    systemDebtEngine = _data;
    emit SetSystemDebtEngine(msg.sender, _data);
  }

<<<<<<< HEAD
  function setStabilityFeeRate(bytes32 _collateralPool, uint256 _data) external {
    require(hasRole(OWNER_ROLE, msg.sender), "!ownerRole");
=======
  /** @dev Set the stability fee rate of the collateral pool.
      The rate to be set here is the `r` in:

          r^N = APR

      Where:
        r = stability fee rate
        N = Accumulation frequency which is per-second in this case; the value will be 60*60*24*365 = 31536000 to signify the number of seconds within a year.
        APR = the annual percentage rate

    For example, to achieve 0.5% APR for stability fee rate:

          r^31536000 = 1.005

    Find the 31536000th root of 1.005 and we will get:

          r = 1.000000000158153903837946258002097...
    
    The rate is in [ray] format, so the actual value of `stabilityFeeRate` will be:

          stabilityFeeRate = 1000000000158153903837946258 

    The above `stabilityFeeRate` will be the value we will use in this contract.
  */
  /// @param _collateralPool Collateral pool id
  /// @param _data the rate [ray]
  function setStabilityFeeRate(bytes32 _collateralPool, uint256 _data) external auth {
>>>>>>> bcababdb
    collateralPools[_collateralPool].stabilityFeeRate = _data;
    emit SetStabilityFeeRate(msg.sender, _collateralPool, _data);
  }

  // --- Stability Fee Collection ---
  /** @dev Collect the stability fee of the collateral pool.
      This function could be called by anyone. 
      It will update the `debtAccumulatedRate` of the specified collateral pool according to 
      the global and per-pool stability fee rates with respect to the last block that `collect` was called.
  */
  /// @param collateralPool Collateral pool id
  function collect(bytes32 collateralPool) external override nonReentrant returns (uint256 rate) {
    rate = _collect(collateralPool);
  }

  function _collect(bytes32 collateralPool) internal returns (uint256 rate) {
    require(now >= collateralPools[collateralPool].lastAccumulationTime, "StabilityFeeCollector/invalid-now");
    (, uint256 prev, , , ) = bookKeeper.collateralPools(collateralPool);
    rate = rmul(
      rpow(
        add(globalStabilityFeeRate, collateralPools[collateralPool].stabilityFeeRate),
        now - collateralPools[collateralPool].lastAccumulationTime,
        ONE
      ),
      prev
    );
    bookKeeper.accrueStabilityFee(collateralPool, systemDebtEngine, diff(rate, prev));
    collateralPools[collateralPool].lastAccumulationTime = now;
  }

  // --- pause ---
  function pause() external {
    require(hasRole(OWNER_ROLE, msg.sender) || hasRole(GOV_ROLE, msg.sender), "!ownerRole or !govRole");
    _pause();
  }

  function unpause() external {
    require(hasRole(OWNER_ROLE, msg.sender) || hasRole(GOV_ROLE, msg.sender), "!ownerRole or !govRole");
    _unpause();
  }
}<|MERGE_RESOLUTION|>--- conflicted
+++ resolved
@@ -44,22 +44,6 @@
   bytes32 public constant OWNER_ROLE = DEFAULT_ADMIN_ROLE;
   bytes32 public constant GOV_ROLE = keccak256("GOV_ROLE");
 
-  // --- Auth ---
-  mapping(address => uint256) public whitelist;
-
-  function rely(address usr) external auth {
-    whitelist[usr] = 1;
-  }
-
-  function deny(address usr) external auth {
-    whitelist[usr] = 0;
-  }
-
-  modifier auth() {
-    require(whitelist[msg.sender] == 1, "StabilityFeeCollector/not-authorized");
-    _;
-  }
-
   // --- Data ---
   struct CollateralPool {
     uint256 stabilityFeeRate; // Collateral-specific, per-second stability fee rate or mint interest rate [ray]
@@ -73,12 +57,10 @@
 
   // --- Init ---
   function initialize(address _bookKeeper) external initializer {
-    OwnableUpgradeable.__Ownable_init();
     PausableUpgradeable.__Pausable_init();
     AccessControlUpgradeable.__AccessControl_init();
     ReentrancyGuardUpgradeable.__ReentrancyGuard_init();
 
-    whitelist[msg.sender] = 1;
     bookKeeper = IBookKeeper(_bookKeeper);
 
     // Grant the contract deployer the default admin role: it will be able
@@ -174,14 +156,10 @@
   event SetSystemDebtEngine(address indexed caller, address data);
   event SetStabilityFeeRate(address indexed caller, bytes32 poolId, uint256 data);
 
-<<<<<<< HEAD
-  function setGlobalStabilityFeeRate(uint256 _data) external {
-    require(hasRole(OWNER_ROLE, msg.sender), "!ownerRole");
-=======
   /// @dev Set the global stability fee rate which will be apply to every collateral pool. Please see the explanation on the input format from the `setStabilityFeeRate` function.
   /// @param _data Global stability fee rate [ray]
-  function setGlobalStabilityFeeRate(uint256 _data) external auth {
->>>>>>> bcababdb
+  function setGlobalStabilityFeeRate(uint256 _data) external {
+    require(hasRole(OWNER_ROLE, msg.sender), "!ownerRole");
     globalStabilityFeeRate = _data;
     emit SetGlobalStabilityFeeRate(msg.sender, _data);
   }
@@ -192,10 +170,6 @@
     emit SetSystemDebtEngine(msg.sender, _data);
   }
 
-<<<<<<< HEAD
-  function setStabilityFeeRate(bytes32 _collateralPool, uint256 _data) external {
-    require(hasRole(OWNER_ROLE, msg.sender), "!ownerRole");
-=======
   /** @dev Set the stability fee rate of the collateral pool.
       The rate to be set here is the `r` in:
 
@@ -222,8 +196,8 @@
   */
   /// @param _collateralPool Collateral pool id
   /// @param _data the rate [ray]
-  function setStabilityFeeRate(bytes32 _collateralPool, uint256 _data) external auth {
->>>>>>> bcababdb
+  function setStabilityFeeRate(bytes32 _collateralPool, uint256 _data) external {
+    require(hasRole(OWNER_ROLE, msg.sender), "!ownerRole");
     collateralPools[_collateralPool].stabilityFeeRate = _data;
     emit SetStabilityFeeRate(msg.sender, _collateralPool, _data);
   }
