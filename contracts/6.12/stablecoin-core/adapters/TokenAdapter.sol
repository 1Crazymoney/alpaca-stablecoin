--- conflicted
+++ resolved
@@ -117,23 +117,13 @@
   function deposit(address usr, uint256 wad) external nonReentrant {
     require(live == 1, "TokenAdapter/not-live");
     require(int256(wad) >= 0, "TokenAdapter/overflow");
-<<<<<<< HEAD
-    government.addCollateral(collateralPoolId, usr, int256(wad));
+    bookKeeper.addCollateral(collateralPoolId, usr, int256(wad));
     IERC20Upgradeable(usr).transferFrom(msg.sender, address(this), wad);
-=======
-    bookKeeper.addCollateral(collateralPoolId, usr, int256(wad));
-    require(collateralToken.transferFrom(msg.sender, address(this), wad), "TokenAdapter/failed-transfer");
->>>>>>> 6f22eb1e
   }
 
   function withdraw(address usr, uint256 wad) external nonReentrant {
     require(wad <= 2**255, "TokenAdapter/overflow");
-<<<<<<< HEAD
-    government.addCollateral(collateralPoolId, msg.sender, -int256(wad));
+    bookKeeper.addCollateral(collateralPoolId, msg.sender, -int256(wad));
     SafeERC20Upgradeable.safeTransfer(IERC20Upgradeable(usr), usr, wad);
-=======
-    bookKeeper.addCollateral(collateralPoolId, msg.sender, -int256(wad));
-    require(collateralToken.transfer(usr, wad), "TokenAdapter/failed-transfer");
->>>>>>> 6f22eb1e
   }
 }