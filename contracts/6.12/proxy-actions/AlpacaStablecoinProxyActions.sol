// SPDX-License-Identifier: AGPL-3.0-or-later
pragma solidity 0.6.12;

import "../interfaces/IBookKeeper.sol";
import "../interfaces/IWBNB.sol";
import "../interfaces/IToken.sol";
import "../interfaces/IManager.sol";
import "../interfaces/IGenericTokenAdapter.sol";
import "../interfaces/IFarmableTokenAdapter.sol";
import "../interfaces/IStablecoinAdapter.sol";
import "../interfaces/IStabilityFeeCollector.sol";
import "../interfaces/IProxyRegistry.sol";
import "../interfaces/IProxy.sol";
import "../utils/SafeToken.sol";

/// ==============================
/// @notice WARNING: These functions meant to be used as a a library for a Proxy.
/// @notice Hence, it shouldn't has any state vairables. Some are unsafe if you call them directly.
/// ==============================

contract Common {
  using SafeToken for address;

  uint256 internal constant RAY = 10**27;

  /// @notice Internal functions
  /// @dev Safe multiplication to prevent uint overflow
  function _safeMul(uint256 x, uint256 y) internal pure returns (uint256 z) {
    require(y == 0 || (z = x * y) / y == x, "mul-overflow");
  }

  /// @notice Public functions
  /// @param adapter The address of stablecoin adapter
  /// @param positionAddress The address of the Position Handler
  /// @param wad The amount in wad to be deposit to Stablecoin adapter
  /// @param data The extra data for stable adapter context
  function stablecoinAdapter_deposit(
    address adapter,
    address positionAddress,
    uint256 wad,
    bytes calldata data
  ) public {
    address stableCoin = address(IStablecoinAdapter(adapter).stablecoin());
    // Gets Alpaca Stablecoin from the user's wallet
    stableCoin.safeTransferFrom(msg.sender, address(this), wad);
    // Approves adapter to take the Alpaca Stablecoin amount
    stableCoin.safeApprove(adapter, wad);
    // Deposits Alpaca Stablecoin into the bookKeeper
    IStablecoinAdapter(adapter).deposit(positionAddress, wad, data);
  }
}

contract AlpacaStablecoinProxyActions is Common {
  using SafeToken for address;

  /// @dev Internal functions
  function _safeSub(uint256 x, uint256 y) internal pure returns (uint256 z) {
    require((z = x - y) <= x, "sub-overflow");
  }

  function _safeToInt(uint256 x) internal pure returns (int256 y) {
    y = int256(x);
    require(y >= 0, "int-overflow");
  }

  function _toRad(uint256 wad) internal pure returns (uint256 rad) {
    rad = _safeMul(wad, 10**27);
  }

  function convertTo18(address tokenAdapter, uint256 amt) internal returns (uint256 wad) {
    // For those collaterals that have less than 18 decimals precision we need to do the conversion before passing to adjustPosition function
    // Adapters will automatically handle the difference of precision
    wad = _safeMul(amt, 10**(18 - IGenericTokenAdapter(tokenAdapter).decimals()));
  }

  function _getDrawDebtShare(
    address bookKeeper,
    address stabilityFeeCollector,
    address positionAddress,
    bytes32 collateralPoolId,
    uint256 wad
  ) internal returns (int256 resultDebtShare) {
    // Updates stability fee rate
    uint256 debtAccumulatedRate = IStabilityFeeCollector(stabilityFeeCollector).collect(collateralPoolId);

    // Gets Alpaca Stablecoin balance of the positionAddress in the bookKeeper
    uint256 stablecoin = IBookKeeper(bookKeeper).stablecoin(positionAddress);

    // If there was already enough Alpaca Stablecoin in the bookKeeper balance, just exits it without adding more debt
    if (stablecoin < _safeMul(wad, RAY)) {
      // Calculates the needed resultDebtShare so together with the existing stablecoin in the bookKeeper is enough to exit wad amount of Alpaca Stablecoin tokens
      resultDebtShare = _safeToInt(_safeSub(_safeMul(wad, RAY), stablecoin) / debtAccumulatedRate);
      // This is neeeded due lack of precision. It might need to sum an extra resultDebtShare wei (for the given Alpaca Stablecoin wad amount)
      resultDebtShare = _safeMul(uint256(resultDebtShare), debtAccumulatedRate) < _safeMul(wad, RAY)
        ? resultDebtShare + 1
        : resultDebtShare;
    }
  }

  function _getWipeDebtShare(
    address bookKeeper,
    uint256 stablecoinBalance,
    address positionAddress,
    bytes32 collateralPoolId
  ) internal view returns (int256 resultDebtShare) {
    // Gets actual rate from the bookKeeper
    (, uint256 debtAccumulatedRate, , , ) = IBookKeeper(bookKeeper).collateralPools(collateralPoolId);
    // Gets actual debtShare value of the positionAddress
    (, uint256 debtShare) = IBookKeeper(bookKeeper).positions(collateralPoolId, positionAddress);

    // Uses the whole stablecoin balance in the bookKeeper to reduce the debt
    resultDebtShare = _safeToInt(stablecoinBalance / debtAccumulatedRate);
    // Checks the calculated resultDebtShare is not higher than positionAddress.art (total debt), otherwise uses its value
    resultDebtShare = uint256(resultDebtShare) <= debtShare ? -resultDebtShare : -_safeToInt(debtShare);
  }

  function _getWipeAllWad(
    address bookKeeper,
    address usr,
    address positionAddress,
    bytes32 collateralPoolId
  ) internal view returns (uint256 wad) {
    // Gets actual rate from the bookKeeper
    (, uint256 rate, , , ) = IBookKeeper(bookKeeper).collateralPools(collateralPoolId);
    // Gets actual debtShare value of the positionAddress
    (, uint256 debtShare) = IBookKeeper(bookKeeper).positions(collateralPoolId, positionAddress);
    // Gets actual stablecoin amount in the positionAddress
    uint256 stablecoin = IBookKeeper(bookKeeper).stablecoin(usr);

    uint256 rad = _safeSub(_safeMul(debtShare, rate), stablecoin);
    wad = rad / RAY;

    // If the rad precision has some dust, it will need to request for 1 extra wad wei
    wad = _safeMul(wad, RAY) < rad ? wad + 1 : wad;
  }

  // Public functions
  function transfer(
    address collateralToken,
    address dst,
    uint256 amt
  ) public {
    address(collateralToken).safeTransfer(dst, amt);
  }

  function bnbAdapter_deposit(
    address adapter,
    address positionAddress,
    bytes calldata data
  ) public payable {
    address collateralToken = address(IGenericTokenAdapter(adapter).collateralToken());
    // Wraps BNB in WBNB
    IWBNB(collateralToken).deposit{ value: msg.value }();
    // Approves adapter to take the WBNB amount
    collateralToken.safeApprove(address(adapter), msg.value);
    // Deposits WBNB collateral into the bookKeeper
    IGenericTokenAdapter(adapter).deposit(positionAddress, msg.value, data);
  }

  function tokenAdapter_deposit(
    address adapter,
    address positionAddress,
    uint256 amt,
    bool transferFrom,
    bytes calldata data
  ) public {
    address collateralToken = address(IGenericTokenAdapter(adapter).collateralToken());

    // Only executes for tokens that have approval/transferFrom implementation
    if (transferFrom) {
      // Gets token from the user's wallet
      collateralToken.safeTransferFrom(msg.sender, address(this), amt);
      // Approves adapter to take the token amount
      collateralToken.safeApprove(adapter, amt);
    }
    // Deposits token collateral into the bookKeeper
    IGenericTokenAdapter(adapter).deposit(positionAddress, amt, data);
  }

  function hope(address obj, address usr) public {
    IBookKeeper(obj).hope(usr);
  }

  function nope(address obj, address usr) public {
    IBookKeeper(obj).nope(usr);
  }

  function open(
    address manager,
    bytes32 collateralPoolId,
    address usr
  ) public returns (uint256 cdp) {
    cdp = IManager(manager).open(collateralPoolId, usr);
  }

  function give(
    address manager,
    uint256 cdp,
    address usr
  ) public {
    IManager(manager).give(cdp, usr);
  }

  function giveToProxy(
    address proxyRegistry,
    address manager,
    uint256 cdp,
    address dst
  ) public {
    // Gets actual proxy address
    address proxy = IProxyRegistry(proxyRegistry).proxies(dst);
    // Checks if the proxy address already existed and dst address is still the owner
    if (proxy == address(0) || IProxy(proxy).owner() != dst) {
      uint256 csize;
      assembly {
        csize := extcodesize(dst)
      }
      // We want to avoid creating a proxy for a contract address that might not be able to handle proxies, then losing the CDP
      require(csize == 0, "Dst-is-a-contract");
      // Creates the proxy for the dst address
      proxy = IProxyRegistry(proxyRegistry).build(dst);
    }
    // Transfers CDP to the dst proxy
    give(manager, cdp, proxy);
  }

  /// @dev Allow/Disallow a user to manage the position
  /// @param manager The PositionManager address
  /// @param user The user address that msg.sender would like to allow to manage his position
  /// @param ok The ok flag to allow/disallow
  function allowManagePosition(
    address manager,
    uint256 posID,
    address user,
    uint256 ok
  ) public {
    IManager(manager).allowManagePosition(posID, user, ok);
  }

  /// @dev Allow/Disallow a user to import/export position from/to msg.sender
  /// @param manager The PositionManager address
  /// @param user The user address that msg.sender would like to allow to import/export position from/to
  /// @param ok The ok flag to allow/disallow
  function allowMigratePosition(
    address manager,
    address user,
    uint256 ok
  ) public {
    IManager(manager).allowMigratePosition(user, ok);
  }

  function moveCollateral(
    address manager,
    uint256 cdp,
    address dst,
    uint256 wad,
    address adapter,
    bytes calldata data
  ) public {
    IManager(manager).moveCollateral(cdp, dst, wad, adapter, data);
  }

  function moveStablecoin(
    address manager,
    uint256 cdp,
    address dst,
    uint256 rad
  ) public {
    IManager(manager).moveStablecoin(cdp, dst, rad);
  }

  function adjustPosition(
    address manager,
    uint256 cdp,
<<<<<<< HEAD
    int256 dink,
    int256 dart,
    address adapter,
    bytes calldata data
  ) public {
    IManager(manager).adjustPosition(cdp, dink, dart, adapter, data);
=======
    int256 collateralValue,
    int256 debtShare,
    address adapter,
    bytes calldata data
  ) public {
    IManager(manager).adjustPosition(cdp, collateralValue, debtShare, adapter, data);
>>>>>>> f95bbaa2
  }

  function exportPosition(
    address manager,
    uint256 posID,
    address destination
  ) public {
    IManager(manager).exportPosition(posID, destination);
  }

  function importPosition(
    address manager,
    address source,
    uint256 posID
  ) public {
    IManager(manager).importPosition(source, posID);
  }

  function movePosition(
    address manager,
    uint256 source,
    uint256 destination
  ) public {
    IManager(manager).movePosition(source, destination);
  }

  function lockBNB(
    address manager,
    address bnbAdapter,
    uint256 cdp,
    bytes calldata data
  ) public payable {
    // Receives BNB amount, converts it to WBNB and joins it into the bookKeeper
    bnbAdapter_deposit(bnbAdapter, address(this), data);
    // Locks WBNB amount into the CDP
    IBookKeeper(IManager(manager).bookKeeper()).adjustPosition(
      IManager(manager).collateralPools(cdp),
      IManager(manager).positions(cdp),
      address(this),
      address(this),
      _safeToInt(msg.value),
      0
    );
    IGenericTokenAdapter(bnbAdapter).onAdjustPosition(
      address(this),
      IManager(manager).positions(cdp),
      _safeToInt(msg.value),
      0,
      data
    );
  }

  function safeLockBNB(
    address manager,
    address bnbAdapter,
    uint256 posID,
    address owner,
    bytes calldata data
  ) public payable {
    require(IManager(manager).owners(posID) == owner, "!owner");
    lockBNB(manager, bnbAdapter, posID, data);
  }

  function lockToken(
    address manager,
    address tokenAdapter,
    uint256 cdp,
    uint256 amt,
    bool transferFrom,
    bytes calldata data
  ) public {
    address positionAddress = IManager(manager).positions(cdp);
    // Takes token amount from user's wallet and joins into the bookKeeper
    tokenAdapter_deposit(tokenAdapter, address(this), amt, transferFrom, data);
    // Locks token amount into the CDP
    IBookKeeper(IManager(manager).bookKeeper()).adjustPosition(
      IManager(manager).collateralPools(cdp),
      IManager(manager).positions(cdp),
      address(this),
      address(this),
      _safeToInt(convertTo18(tokenAdapter, amt)),
      0
    );
    IGenericTokenAdapter(tokenAdapter).onAdjustPosition(
      address(this),
      IManager(manager).positions(cdp),
      _safeToInt(convertTo18(tokenAdapter, amt)),
      0,
      data
    );
  }

  function safeLockToken(
    address manager,
    address tokenAdapter,
    uint256 posID,
    uint256 amt,
    bool transferFrom,
    address owner,
    bytes calldata data
  ) public {
    require(IManager(manager).owners(posID) == owner, "!owner");
    lockToken(manager, tokenAdapter, posID, amt, transferFrom, data);
  }

  function freeBNB(
    address manager,
    address bnbAdapter,
    uint256 cdp,
    uint256 wad,
    bytes calldata data
  ) public {
    // Unlocks WBNB amount from the CDP
    adjustPosition(manager, cdp, -_safeToInt(wad), 0, bnbAdapter, data);
    // Moves the amount from the CDP positionAddress to proxy's address
    moveCollateral(manager, cdp, address(this), wad, bnbAdapter, data);
    // Withdraws WBNB amount to proxy address as a token
    IGenericTokenAdapter(bnbAdapter).withdraw(address(this), wad, data);
    // Converts WBNB to BNB
    IWBNB(address(IGenericTokenAdapter(bnbAdapter).collateralToken())).withdraw(wad);
    // Sends BNB back to the user's wallet
    SafeToken.safeTransferETH(msg.sender, wad);
  }

  function freeToken(
    address manager,
    address tokenAdapter,
    uint256 cdp,
    uint256 amt,
    bytes calldata data
  ) public {
    address positionAddress = IManager(manager).positions(cdp);
    uint256 wad = convertTo18(tokenAdapter, amt);
    // Unlocks token amount from the CDP
    adjustPosition(manager, cdp, -_safeToInt(wad), 0, tokenAdapter, data);
    // Moves the amount from the CDP positionAddress to proxy's address
    moveCollateral(manager, cdp, address(this), wad, tokenAdapter, data);
    // Withdraws token amount to the user's wallet as a token
    IGenericTokenAdapter(tokenAdapter).withdraw(msg.sender, amt, data);
  }

  function exitBNB(
    address manager,
    address bnbAdapter,
    uint256 cdp,
    uint256 wad,
    bytes calldata data
  ) public {
    // Moves the amount from the CDP positionAddress to proxy's address
    moveCollateral(manager, cdp, address(this), wad, bnbAdapter, data);

    // Withdraws WBNB amount to proxy address as a token
    IGenericTokenAdapter(bnbAdapter).withdraw(address(this), wad, data);
    // Converts WBNB to BNB
    IWBNB(address(IGenericTokenAdapter(bnbAdapter).collateralToken())).withdraw(wad);
    // Sends BNB back to the user's wallet
    SafeToken.safeTransferETH(msg.sender, wad);
  }

  function exitToken(
    address manager,
    address tokenAdapter,
    uint256 cdp,
    uint256 amt,
    bytes calldata data
  ) public {
    // Moves the amount from the CDP positionAddress to proxy's address
    moveCollateral(manager, cdp, address(this), convertTo18(tokenAdapter, amt), tokenAdapter, data);

    // Withdraws token amount to the user's wallet as a token
    IGenericTokenAdapter(tokenAdapter).withdraw(msg.sender, amt, data);
  }

  function draw(
    address manager,
    address stabilityFeeCollector,
    address stablecoinAdapter,
    uint256 cdp,
    uint256 wad,
    bytes calldata data
  ) public {
    address positionAddress = IManager(manager).positions(cdp);
    address bookKeeper = IManager(manager).bookKeeper();
    bytes32 collateralPoolId = IManager(manager).collateralPools(cdp);
    // Generates debt in the CDP
    adjustPosition(
      manager,
      cdp,
      0,
      _getDrawDebtShare(bookKeeper, stabilityFeeCollector, positionAddress, collateralPoolId, wad),
      address(0),
      data
    );
    // Moves the Alpaca Stablecoin amount (balance in the bookKeeper in rad) to proxy's address
    moveStablecoin(manager, cdp, address(this), _toRad(wad));
    // Allows adapter to access to proxy's Alpaca Stablecoin balance in the bookKeeper
    if (IBookKeeper(bookKeeper).can(address(this), address(stablecoinAdapter)) == 0) {
      IBookKeeper(bookKeeper).hope(stablecoinAdapter);
    }
    // Withdraws Alpaca Stablecoin to the user's wallet as a token
    IStablecoinAdapter(stablecoinAdapter).withdraw(msg.sender, wad, data);
  }

  function wipe(
    address manager,
    address stablecoinAdapter,
    uint256 posID,
    uint256 wad,
    bytes calldata data
  ) public {
    address bookKeeper = IManager(manager).bookKeeper();
    address positionAddress = IManager(manager).positions(posID);
    bytes32 collateralPoolId = IManager(manager).collateralPools(posID);

    address own = IManager(manager).owners(posID);
    if (own == address(this) || IManager(manager).ownerWhitelist(own, posID, address(this)) == 1) {
      // Deposits Alpaca Stablecoin amount into the bookKeeper
      stablecoinAdapter_deposit(stablecoinAdapter, positionAddress, wad, data);
      // Paybacks debt to the CDP
      adjustPosition(
        manager,
        posID,
        0,
        _getWipeDebtShare(
          bookKeeper,
          IBookKeeper(bookKeeper).stablecoin(positionAddress),
          positionAddress,
          collateralPoolId
        ),
        address(0),
        data
      );
    } else {
      // Deposits Alpaca Stablecoin amount into the bookKeeper
      stablecoinAdapter_deposit(stablecoinAdapter, address(this), wad, data);
      // Paybacks debt to the CDP
      int256 wipeDebtShare = _getWipeDebtShare(bookKeeper, wad * RAY, positionAddress, collateralPoolId);
      IBookKeeper(bookKeeper).adjustPosition(
        collateralPoolId,
        positionAddress,
        address(this),
        address(this),
        0,
        wipeDebtShare
      );
    }
  }

  function safeWipe(
    address manager,
    address stablecoinAdapter,
    uint256 posID,
    uint256 wad,
    address owner,
    bytes calldata data
  ) public {
    require(IManager(manager).owners(posID) == owner, "!owner");
    wipe(manager, stablecoinAdapter, posID, wad, data);
  }

  function wipeAll(
    address manager,
    address stablecoinAdapter,
    uint256 posID,
    bytes calldata data
  ) public {
    address bookKeeper = IManager(manager).bookKeeper();
    address positionAddress = IManager(manager).positions(posID);
    bytes32 collateralPoolId = IManager(manager).collateralPools(posID);
    (, uint256 debtShare) = IBookKeeper(bookKeeper).positions(collateralPoolId, positionAddress);

    address own = IManager(manager).owners(posID);
    if (own == address(this) || IManager(manager).ownerWhitelist(own, posID, address(this)) == 1) {
      // Deposits Alpaca Stablecoin amount into the bookKeeper
      stablecoinAdapter_deposit(
        stablecoinAdapter,
        positionAddress,
        _getWipeAllWad(bookKeeper, positionAddress, positionAddress, collateralPoolId),
        data
      );
      // Paybacks debt to the CDP
      adjustPosition(manager, posID, 0, -int256(debtShare), address(0), data);
    } else {
      // Deposits Alpaca Stablecoin amount into the bookKeeper
      stablecoinAdapter_deposit(
        stablecoinAdapter,
        address(this),
        _getWipeAllWad(bookKeeper, address(this), positionAddress, collateralPoolId),
        data
      );
      // Paybacks debt to the CDP
      IBookKeeper(bookKeeper).adjustPosition(
        collateralPoolId,
        positionAddress,
        address(this),
        address(this),
        0,
        -int256(debtShare)
      );
    }
  }

  function safeWipeAll(
    address manager,
    address stablecoinAdapter,
    uint256 posID,
    address owner,
    bytes calldata data
  ) public {
    require(IManager(manager).owners(posID) == owner, "!owner");
    wipeAll(manager, stablecoinAdapter, posID, data);
  }

  function lockBNBAndDraw(
    address manager,
    address stabilityFeeCollector,
    address bnbAdapter,
    address stablecoinAdapter,
    uint256 cdp,
    uint256 wadD,
    bytes calldata data
  ) public payable {
    address positionAddress = IManager(manager).positions(cdp);
    address bookKeeper = IManager(manager).bookKeeper();
    bytes32 collateralPoolId = IManager(manager).collateralPools(cdp);
    // Receives BNB amount, converts it to WBNB and joins it into the bookKeeper
    bnbAdapter_deposit(bnbAdapter, positionAddress, data);
    // Locks WBNB amount into the CDP and generates debt
    adjustPosition(
      manager,
      cdp,
      _safeToInt(msg.value),
      _getDrawDebtShare(bookKeeper, stabilityFeeCollector, positionAddress, collateralPoolId, wadD),
      bnbAdapter,
      data
    );
    // Moves the Alpaca Stablecoin amount (balance in the bookKeeper in rad) to proxy's address
    moveStablecoin(manager, cdp, address(this), _toRad(wadD));
    // Allows adapter to access to proxy's Alpaca Stablecoin balance in the bookKeeper
    if (IBookKeeper(bookKeeper).can(address(this), address(stablecoinAdapter)) == 0) {
      IBookKeeper(bookKeeper).hope(stablecoinAdapter);
    }
    // Withdraws Alpaca Stablecoin to the user's wallet as a token
    IStablecoinAdapter(stablecoinAdapter).withdraw(msg.sender, wadD, data);
  }

  /// @notice
  function openLockBNBAndDraw(
    address manager,
    address stabilityFeeCollector,
    address bnbAdapter,
    address stablecoinAdapter,
    bytes32 collateralPoolId,
    uint256 wadD,
    bytes calldata data
  ) public payable returns (uint256 cdp) {
    cdp = open(manager, collateralPoolId, address(this));
    lockBNBAndDraw(manager, stabilityFeeCollector, bnbAdapter, stablecoinAdapter, cdp, wadD, data);
  }

  function lockTokenAndDraw(
    IManager manager,
    address stabilityFeeCollector,
    address tokenAdapter,
    address stablecoinAdapter,
    uint256 cdp,
    uint256 amtC,
    uint256 wadD,
    bool transferFrom,
    bytes calldata data
  ) public {
    bytes32 collateralPoolId = manager.collateralPools(cdp);
    // Takes token amount from user's wallet and joins into the bookKeeper
    tokenAdapter_deposit(tokenAdapter, manager.positions(cdp), amtC, transferFrom, data);
    // Locks token amount into the CDP and generates debt
    int256 collateralValue = _safeToInt(convertTo18(tokenAdapter, amtC));
    int256 drawDebtShare = _getDrawDebtShare(
      manager.bookKeeper(),
      stabilityFeeCollector,
      manager.positions(cdp),
      collateralPoolId,
      wadD
    );
    adjustPosition(address(manager), cdp, collateralValue, drawDebtShare, tokenAdapter, data);
    // Moves the Alpaca Stablecoin amount (balance in the bookKeeper in rad) to proxy's address
    moveStablecoin(address(manager), cdp, address(this), _toRad(wadD));
    // Allows adapter to access to proxy's Alpaca Stablecoin balance in the bookKeeper
    if (IBookKeeper(manager.bookKeeper()).can(address(this), address(stablecoinAdapter)) == 0) {
      IBookKeeper(manager.bookKeeper()).hope(stablecoinAdapter);
    }
    // Withdraws Alpaca Stablecoin to the user's wallet as a token
    IStablecoinAdapter(stablecoinAdapter).withdraw(msg.sender, wadD, data);
  }

  function openLockTokenAndDraw(
    address manager,
    address stabilityFeeCollector,
    address tokenAdapter,
    address stablecoinAdapter,
    bytes32 collateralPoolId,
    uint256 amtC,
    uint256 wadD,
    bool transferFrom,
    bytes calldata data
  ) public returns (uint256 cdp) {
    cdp = open(manager, collateralPoolId, address(this));
    lockTokenAndDraw(
      IManager(manager),
      stabilityFeeCollector,
      tokenAdapter,
      stablecoinAdapter,
      cdp,
      amtC,
      wadD,
      transferFrom,
      data
    );
  }

  function wipeAndFreeBNB(
    address manager,
    address bnbAdapter,
    address stablecoinAdapter,
    uint256 cdp,
    uint256 wadC,
    uint256 wadD,
    bytes calldata data
  ) public {
    address positionAddress = IManager(manager).positions(cdp);
    // Deposits Alpaca Stablecoin amount into the bookKeeper
    stablecoinAdapter_deposit(stablecoinAdapter, positionAddress, wadD, data);
    // Paybacks debt to the CDP and unlocks WBNB amount from it
    int256 wipeDebtShare = _getWipeDebtShare(
      IManager(manager).bookKeeper(),
      IBookKeeper(IManager(manager).bookKeeper()).stablecoin(positionAddress),
      positionAddress,
      IManager(manager).collateralPools(cdp)
    );
    adjustPosition(manager, cdp, -_safeToInt(wadC), wipeDebtShare, bnbAdapter, data);
    // Moves the amount from the CDP positionAddress to proxy's address
    moveCollateral(manager, cdp, address(this), wadC, bnbAdapter, data);
    // Withdraws WBNB amount to proxy address as a token
    IGenericTokenAdapter(bnbAdapter).withdraw(address(this), wadC, data);
    // Converts WBNB to BNB
    IWBNB(address(IGenericTokenAdapter(bnbAdapter).collateralToken())).withdraw(wadC);
    // Sends BNB back to the user's wallet
    SafeToken.safeTransferETH(msg.sender, wadC);
  }

  function wipeAllAndFreeBNB(
    address manager,
    address bnbAdapter,
    address stablecoinAdapter,
    uint256 cdp,
    uint256 wadC,
    bytes calldata data
  ) public {
    address bookKeeper = IManager(manager).bookKeeper();
    address positionAddress = IManager(manager).positions(cdp);
    bytes32 collateralPoolId = IManager(manager).collateralPools(cdp);
    (, uint256 debtShare) = IBookKeeper(bookKeeper).positions(collateralPoolId, positionAddress);

    // Deposits Alpaca Stablecoin amount into the bookKeeper
    stablecoinAdapter_deposit(
      stablecoinAdapter,
      positionAddress,
      _getWipeAllWad(bookKeeper, positionAddress, positionAddress, collateralPoolId),
      data
    );
    // Paybacks debt to the CDP and unlocks WBNB amount from it
    adjustPosition(manager, cdp, -_safeToInt(wadC), -int256(debtShare), bnbAdapter, data);
    // Moves the amount from the CDP positionAddress to proxy's address
    moveCollateral(manager, cdp, address(this), wadC, bnbAdapter, data);
    // Withdraws WBNB amount to proxy address as a token
    IGenericTokenAdapter(bnbAdapter).withdraw(address(this), wadC, data);
    // Converts WBNB to BNB
    IWBNB(address(IGenericTokenAdapter(bnbAdapter).collateralToken())).withdraw(wadC);
    // Sends BNB back to the user's wallet
    SafeToken.safeTransferETH(msg.sender, wadC);
  }

  function wipeAndFreeToken(
    address manager,
    address tokenAdapter,
    address stablecoinAdapter,
    uint256 cdp,
    uint256 amtC,
    uint256 wadD,
    bytes calldata data
  ) public {
    address positionAddress = IManager(manager).positions(cdp);
    // Deposits Alpaca Stablecoin amount into the bookKeeper
    stablecoinAdapter_deposit(stablecoinAdapter, positionAddress, wadD, data);
    uint256 wadC = convertTo18(tokenAdapter, amtC);
    // Paybacks debt to the CDP and unlocks token amount from it
    int256 wipeDebtShare = _getWipeDebtShare(
      IManager(manager).bookKeeper(),
      IBookKeeper(IManager(manager).bookKeeper()).stablecoin(positionAddress),
      positionAddress,
      IManager(manager).collateralPools(cdp)
    );
    adjustPosition(manager, cdp, -_safeToInt(wadC), wipeDebtShare, tokenAdapter, data);
    // Moves the amount from the CDP positionAddress to proxy's address
    moveCollateral(manager, cdp, address(this), wadC, tokenAdapter, data);
    // Withdraws token amount to the user's wallet as a token
    IGenericTokenAdapter(tokenAdapter).withdraw(msg.sender, amtC, data);
  }

  function wipeAllAndFreeToken(
    address manager,
    address tokenAdapter,
    address stablecoinAdapter,
    uint256 cdp,
    uint256 amtC,
    bytes calldata data
  ) public {
    address bookKeeper = IManager(manager).bookKeeper();
    address positionAddress = IManager(manager).positions(cdp);
    bytes32 collateralPoolId = IManager(manager).collateralPools(cdp);
    (, uint256 debtShare) = IBookKeeper(bookKeeper).positions(collateralPoolId, positionAddress);

    // Deposits Alpaca Stablecoin amount into the bookKeeper
    stablecoinAdapter_deposit(
      stablecoinAdapter,
      positionAddress,
      _getWipeAllWad(bookKeeper, positionAddress, positionAddress, collateralPoolId),
      data
    );
    uint256 wadC = convertTo18(tokenAdapter, amtC);
    // Paybacks debt to the CDP and unlocks token amount from it
    adjustPosition(manager, cdp, -_safeToInt(wadC), -int256(debtShare), tokenAdapter, data);
    // Moves the amount from the CDP positionAddress to proxy's address
    moveCollateral(manager, cdp, address(this), wadC, tokenAdapter, data);
    // Withdraws token amount to the user's wallet as a token
    IGenericTokenAdapter(tokenAdapter).withdraw(msg.sender, amtC, data);
  }
}<|MERGE_RESOLUTION|>--- conflicted
+++ resolved
@@ -272,21 +272,12 @@
   function adjustPosition(
     address manager,
     uint256 cdp,
-<<<<<<< HEAD
-    int256 dink,
-    int256 dart,
-    address adapter,
-    bytes calldata data
-  ) public {
-    IManager(manager).adjustPosition(cdp, dink, dart, adapter, data);
-=======
     int256 collateralValue,
     int256 debtShare,
     address adapter,
     bytes calldata data
   ) public {
     IManager(manager).adjustPosition(cdp, collateralValue, debtShare, adapter, data);
->>>>>>> f95bbaa2
   }
 
   function exportPosition(
