--- conflicted
+++ resolved
@@ -27,15 +27,9 @@
     _pause();
   }
 
-<<<<<<< HEAD
-  modifier auth() {
-    require(whitelist[msg.sender] == 1, "BookKeeper/not-authorized");
-    _;
-=======
   function unpause() external {
     require(hasRole(OWNER_ROLE, msg.sender) || hasRole(GOV_ROLE, msg.sender), "!(ownerRole or govRole)");
     _unpause();
->>>>>>> 18ea6495
   }
 
   /// @dev This is the mapping which stores the consent or allowance to adjust positions by the position addresses.
