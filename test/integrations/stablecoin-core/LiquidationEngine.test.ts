--- conflicted
+++ resolved
@@ -42,13 +42,10 @@
   CollateralPoolConfig,
   SimplePriceFeed__factory,
   SimplePriceFeed,
-<<<<<<< HEAD
   AccessControlConfig__factory,
   AccessControlConfig,
-=======
   ShowStopper,
   ShowStopper__factory,
->>>>>>> 282a40d7
 } from "../../../typechain"
 import { expect } from "chai"
 import { WeiPerRad, WeiPerRay, WeiPerWad } from "../../helper/unit"
