--- conflicted
+++ resolved
@@ -19,10 +19,7 @@
 import "@openzeppelin/contracts-upgradeable/proxy/Initializable.sol";
 import "../../interfaces/IBookKeeper.sol";
 import "../../interfaces/IToken.sol";
-<<<<<<< HEAD
-=======
 import "../../interfaces/IFarmableTokenAdapter.sol";
->>>>>>> 0a9b811e
 
 // receives tokens and shares them among holders
 contract FarmableTokenAdapter is Initializable, IFarmableTokenAdapter {
@@ -30,13 +27,8 @@
   uint256 live;
 
   IBookKeeper public bookKeeper; // cdp engine
-<<<<<<< HEAD
-  bytes32 public collateralPoolId; // collateral type
-  IToken public collateralToken; // collateral token
-=======
   bytes32 public override collateralPoolId; // collateral type
   IToken public override collateralToken; // collateral token
->>>>>>> 0a9b811e
   uint256 public decimals; // collateralToken decimals
   IToken public rewardToken; // rewhitelist token
 
