import { HardhatRuntimeEnvironment } from "hardhat/types"
import { DeployFunction } from "hardhat-deploy/types"
import { ethers, network } from "hardhat"
import { ConfigEntity } from "../../../entities"
import { CollateralPoolConfig__factory } from "../../../../typechain"
import { BigNumber } from "ethers"
import { formatBytes32String } from "ethers/lib/utils"
import { WeiPerRad, WeiPerRay } from "../../../../test/helper/unit"

interface IAddCollateralPoolParam {
  COLLATERAL_POOL_ID: string
  DEBT_CEILING: BigNumber // [RAD]
  DEBT_FLOOR: BigNumber // [RAD]
  PRICE_FEED: string
  LIQUIDATION_RATIO: BigNumber // [RAY]
  STABILITY_FEE_RATE: BigNumber // [RAY]
  ADAPTER: string
  CLOSE_FACTOR_BPS: BigNumber
  LIQUIDATOR_INCENTIVE_BPS: BigNumber
  TREASURY_FEES_BPS: BigNumber
  STRATEGY: string
}

type IAddCollateralPoolParamList = Array<IAddCollateralPoolParam>

const func: DeployFunction = async function (hre: HardhatRuntimeEnvironment) {
  /*
  ░██╗░░░░░░░██╗░█████╗░██████╗░███╗░░██╗██╗███╗░░██╗░██████╗░
  ░██║░░██╗░░██║██╔══██╗██╔══██╗████╗░██║██║████╗░██║██╔════╝░
  ░╚██╗████╗██╔╝███████║██████╔╝██╔██╗██║██║██╔██╗██║██║░░██╗░
  ░░████╔═████║░██╔══██║██╔══██╗██║╚████║██║██║╚████║██║░░╚██╗
  ░░╚██╔╝░╚██╔╝░██║░░██║██║░░██║██║░╚███║██║██║░╚███║╚██████╔╝
  ░░░╚═╝░░░╚═╝░░╚═╝░░╚═╝╚═╝░░╚═╝╚═╝░░╚══╝╚═╝╚═╝░░╚══╝░╚═════╝░
  Check all variables below before execute the deployment script
  */

  const config = ConfigEntity.getConfig()

  const COLLATERAL_POOLS: IAddCollateralPoolParamList = [
    // {
    //   COLLATERAL_POOL_ID: "ibBUSD",
    //   DEBT_CEILING: WeiPerRad.mul(1000),
    //   DEBT_FLOOR: WeiPerRad.mul(1),
    //   PRICE_FEED: "0xf8210Fd8a21752aEa1FeE8F64c2BBaf9e304A37a",
    //   LIQUIDATION_RATIO: WeiPerRay,
    //   STABILITY_FEE_RATE: WeiPerRay,
    //   ADAPTER: "0xF4ecba29De9Cb7c127E2fB870d560B35CEC73A5c",
    //   CLOSE_FACTOR_BPS: BigNumber.from(5000),
    //   LIQUIDATOR_INCENTIVE_BPS: BigNumber.from(10250),
    //   TREASURY_FEES_BPS: BigNumber.from(5000),
    //   STRATEGY: "0x4E4d4775889f25f3CdCa0fA4917D8C7907289049",
    // },
    {
<<<<<<< HEAD
      COLLATERAL_POOL_ID: "ibBUSD",
      DEBT_CEILING: ethers.utils.parseUnits("30000000", 45), // 30M [rad]
      DEBT_FLOOR: ethers.utils.parseUnits("100", 45), // 100 [rad]
      PRICE_FEED: "0xb5E89cf5A44752decBdEa3967736fA654A66E22A", // ibBUSD IbTokenPriceFeed
      // Collateral Factor for ibBUSD = 99% = 0.99
      // Liquidation Ratio = 1 / 0.99
      LIQUIDATION_RATIO: ethers.utils
        .parseUnits("1", 27)
        .mul(ethers.utils.parseUnits("1", 27))
        .div(ethers.utils.parseUnits("0.99", 27)),
      // Stability Fee Rate for ibBUSD = 2% = 1.02
      // Stability Fee Rate to be set = 1000000000627937192491029810
      // Ref: https://www.wolframalpha.com/input/?i=sqrt%281.02%2C+31536000%29
      STABILITY_FEE_RATE: BigNumber.from("1000000000627937192491029810"),
      ADAPTER: "0xdD3eEB2d0c9e26d6225f1f052FC7c504715Ca47D", // ibBUSD IbTokenAdapter
      CLOSE_FACTOR_BPS: BigNumber.from(5000), // 50% Close Factor
      LIQUIDATOR_INCENTIVE_BPS: BigNumber.from(10500), // 5% Liquidator Incentive
      TREASURY_FEES_BPS: BigNumber.from(8000), // 80% Treasury Fee
      STRATEGY: config.Strategies.FixedSpreadLiquidationStrategy.address, // FixedSpreadLiquidationStrategy
=======
      COLLATERAL_POOL_ID: "ibWBNB",
      DEBT_CEILING: WeiPerRad.mul(10000000),
      DEBT_FLOOR: WeiPerRad.mul(1),
      PRICE_FEED: "0xc8fa978b427F39a8d06cc705C1be2f32A1573D56",
      LIQUIDATION_RATIO: WeiPerRay,
      STABILITY_FEE_RATE: WeiPerRay,
      ADAPTER: "0x3E1d93514d0e346959E7cB63b34dcEB170EFd204",
      CLOSE_FACTOR_BPS: BigNumber.from(5000),
      LIQUIDATOR_INCENTIVE_BPS: BigNumber.from(10250),
      TREASURY_FEES_BPS: BigNumber.from(5000),
      STRATEGY: "0x4E4d4775889f25f3CdCa0fA4917D8C7907289049",
>>>>>>> 1c551754
    },
  ]

  const collateralPoolConfig = CollateralPoolConfig__factory.connect(
    config.CollateralPoolConfig.address,
    (await ethers.getSigners())[0]
  )
  for (let i = 0; i < COLLATERAL_POOLS.length; i++) {
    const collateralPool = COLLATERAL_POOLS[i]
    console.log(`>> add CollateralPool ID: ${collateralPool.COLLATERAL_POOL_ID}`)
    await collateralPoolConfig.initCollateralPool(
      formatBytes32String(collateralPool.COLLATERAL_POOL_ID),
      collateralPool.DEBT_CEILING,
      collateralPool.DEBT_FLOOR,
      collateralPool.PRICE_FEED,
      collateralPool.LIQUIDATION_RATIO,
      collateralPool.STABILITY_FEE_RATE,
      collateralPool.ADAPTER,
      collateralPool.CLOSE_FACTOR_BPS,
      collateralPool.LIQUIDATOR_INCENTIVE_BPS,
      collateralPool.TREASURY_FEES_BPS,
      collateralPool.STRATEGY
    )
    console.log(`✅ Done Pool ID: ${collateralPool.COLLATERAL_POOL_ID}`)
  }
}

export default func
func.tags = ["AddCollateralPool"]<|MERGE_RESOLUTION|>--- conflicted
+++ resolved
@@ -51,7 +51,6 @@
     //   STRATEGY: "0x4E4d4775889f25f3CdCa0fA4917D8C7907289049",
     // },
     {
-<<<<<<< HEAD
       COLLATERAL_POOL_ID: "ibBUSD",
       DEBT_CEILING: ethers.utils.parseUnits("30000000", 45), // 30M [rad]
       DEBT_FLOOR: ethers.utils.parseUnits("100", 45), // 100 [rad]
@@ -71,19 +70,6 @@
       LIQUIDATOR_INCENTIVE_BPS: BigNumber.from(10500), // 5% Liquidator Incentive
       TREASURY_FEES_BPS: BigNumber.from(8000), // 80% Treasury Fee
       STRATEGY: config.Strategies.FixedSpreadLiquidationStrategy.address, // FixedSpreadLiquidationStrategy
-=======
-      COLLATERAL_POOL_ID: "ibWBNB",
-      DEBT_CEILING: WeiPerRad.mul(10000000),
-      DEBT_FLOOR: WeiPerRad.mul(1),
-      PRICE_FEED: "0xc8fa978b427F39a8d06cc705C1be2f32A1573D56",
-      LIQUIDATION_RATIO: WeiPerRay,
-      STABILITY_FEE_RATE: WeiPerRay,
-      ADAPTER: "0x3E1d93514d0e346959E7cB63b34dcEB170EFd204",
-      CLOSE_FACTOR_BPS: BigNumber.from(5000),
-      LIQUIDATOR_INCENTIVE_BPS: BigNumber.from(10250),
-      TREASURY_FEES_BPS: BigNumber.from(5000),
-      STRATEGY: "0x4E4d4775889f25f3CdCa0fA4917D8C7907289049",
->>>>>>> 1c551754
     },
   ]
 
