pragma solidity 0.6.12;

import "@openzeppelin/contracts-upgradeable/utils/PausableUpgradeable.sol";
import "@openzeppelin/contracts-upgradeable/access/AccessControlUpgradeable.sol";

import "../interfaces/IPriceFeed.sol";

// SimplePriceFeed is intended to be used for unit test only
contract SimplePriceFeed is PausableUpgradeable, AccessControlUpgradeable, IPriceFeed {
  bytes32 public constant OWNER_ROLE = DEFAULT_ADMIN_ROLE;

  uint256 public price;
  uint256 public lastUpdate;
<<<<<<< HEAD
  uint256 public priceLife; //[seconds] how old the price is considered stale, default 1 day
=======
  uint256 public priceLife;
>>>>>>> d965b22e

  // --- Init ---
  function initialize() external initializer {
    PausableUpgradeable.__Pausable_init();
    AccessControlUpgradeable.__AccessControl_init();

<<<<<<< HEAD
    priceLife = 1 days;
=======
    priceLife = 1 days; // [seconds] how old the price is considered stale, default 1 day
>>>>>>> d965b22e

    // Grant the contract deployer OWNER role: it will be able
    // to grant and revoke any roles afterward
    _setupRole(OWNER_ROLE, msg.sender);
  }

  modifier onlyOwner() {
    require(hasRole(OWNER_ROLE, msg.sender), "!ownerRole");
    _;
  }

  event SetPrice(address indexed caller, uint256 price, uint256 indexed lastUpdate);
  event SetPriceLife(address indexed caller, uint256 second);

  function setPrice(uint256 _price) external onlyOwner {
    price = _price;
    lastUpdate = now;
    emit SetPrice(msg.sender, price, lastUpdate);
  }

  function setPriceLife(uint256 _second) external onlyOwner {
    priceLife = _second;
    emit SetPriceLife(msg.sender, _second);
  }

  function pause() external onlyOwner {
    _pause();
  }

  function unpause() external onlyOwner {
    _unpause();
  }

  function readPrice() external view override returns (bytes32) {
    return bytes32(price);
  }

  function peekPrice() external view override returns (bytes32, bool) {
    return (bytes32(price), _isPriceOk());
  }

  function _isPriceFresh() internal view returns (bool) {
    // solhint-disable not-rely-on-time
    return lastUpdate >= now - priceLife;
  }

  function _isPriceOk() internal view returns (bool) {
    return _isPriceFresh() && !paused();
  }
}<|MERGE_RESOLUTION|>--- conflicted
+++ resolved
@@ -11,22 +11,15 @@
 
   uint256 public price;
   uint256 public lastUpdate;
-<<<<<<< HEAD
-  uint256 public priceLife; //[seconds] how old the price is considered stale, default 1 day
-=======
+
   uint256 public priceLife;
->>>>>>> d965b22e
 
   // --- Init ---
   function initialize() external initializer {
     PausableUpgradeable.__Pausable_init();
     AccessControlUpgradeable.__AccessControl_init();
 
-<<<<<<< HEAD
-    priceLife = 1 days;
-=======
     priceLife = 1 days; // [seconds] how old the price is considered stale, default 1 day
->>>>>>> d965b22e
 
     // Grant the contract deployer OWNER role: it will be able
     // to grant and revoke any roles afterward
