--- conflicted
+++ resolved
@@ -121,13 +121,9 @@
     OwnableUpgradeable.__Ownable_init();
     PausableUpgradeable.__Pausable_init();
     AccessControlUpgradeable.__AccessControl_init();
-<<<<<<< HEAD
+    ReentrancyGuardUpgradeable.__ReentrancyGuard_init();
     FarmableTokenAdapter.__FarmableTokenAdapter_init(bookKeeper_, collateralPoolId_, collateralToken_, rewardToken_);
-=======
-    ReentrancyGuardUpgradeable.__ReentrancyGuard_init();
-    FarmableTokenAdapter.__FarmableTokenAdapter_init(government_, collateralPoolId_, collateralToken_, rewardToken_);
-
->>>>>>> 88541bf7
+
     // Sanity checks
     (address lpToken, uint256 allocPoint, , , ) = FairlaunchLike(fairlaunch_).poolInfo(pid_);
     require(lpToken == collateralToken_, "IbTokenAdapter/pid-does-not-match-collateralToken");
