--- conflicted
+++ resolved
@@ -90,21 +90,12 @@
       _collateralPools[_collateralPoolId].debtAccumulatedRate == 0,
       "CollateralPoolConfig/collateral-pool-already-init"
     );
-<<<<<<< HEAD
-    _collateralPools[_collateralPoolId].debtAccumulatedRate = 10**27;
+    _collateralPools[_collateralPoolId].debtAccumulatedRate = RAY;
     _collateralPools[_collateralPoolId].debtCeiling = _debtCeiling;
     _collateralPools[_collateralPoolId].debtFloor = _debtFloor;
     IPriceFeed(_priceFeed).peekPrice(); // Sanity Check Call
     _collateralPools[_collateralPoolId].priceFeed = _priceFeed;
     _collateralPools[_collateralPoolId].liquidationRatio = _liquidationRatio;
-=======
-    collateralPools[_collateralPoolId].debtAccumulatedRate = RAY;
-    collateralPools[_collateralPoolId].debtCeiling = _debtCeiling;
-    collateralPools[_collateralPoolId].debtFloor = _debtFloor;
-    _priceFeed.peekPrice(); // Sanity Check Call
-    collateralPools[_collateralPoolId].priceFeed = _priceFeed;
-    collateralPools[_collateralPoolId].liquidationRatio = _liquidationRatio;
->>>>>>> 282a40d7
     require(_stabilityFeeRate >= RAY, "CollateralPoolConfig/invalid-stability-fee-rate");
     _collateralPools[_collateralPoolId].stabilityFeeRate = _stabilityFeeRate;
     _collateralPools[_collateralPoolId].lastAccumulationTime = now;
