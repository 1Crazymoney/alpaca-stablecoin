// SPDX-License-Identifier: AGPL-3.0-or-later

/// dog.sol -- Dai liquidation module 2.0

// Copyright (C) 2020-2021 Maker Ecosystem Growth Holdings, INC.
//
// This program is free software: you can redistribute it and/or modify
// it under the terms of the GNU Affero General Public License as published by
// the Free Software Foundation, either version 3 of the License, or
// (at your option) any later version.
//
// This program is distributed in the hope that it will be useful,
// but WITHOUT ANY WARRANTY; without even the implied warranty of
// MERCHANTABILITY or FITNESS FOR A PARTICULAR PURPOSE.  See the
// GNU Affero General Public License for more details.
//
// You should have received a copy of the GNU Affero General Public License
// along with this program.  If not, see <https://www.gnu.org/licenses/>.

pragma solidity 0.6.12;

import "@openzeppelin/contracts-upgradeable/utils/PausableUpgradeable.sol";
import "@openzeppelin/contracts-upgradeable/access/AccessControlUpgradeable.sol";
import "@openzeppelin/contracts-upgradeable/utils/ReentrancyGuardUpgradeable.sol";

import "../interfaces/IBookKeeper.sol";
import "../interfaces/IAuctioneer.sol";
import "../interfaces/ILiquidationEngine.sol";
import "../interfaces/ISystemDebtEngine.sol";

/// @title LiquidationEngine
/// @author Alpaca Fin Corporation
/** @notice A contract which is the manager for all of the liquidations of the protocol.
    LiquidationEngine will be the interface for the liquidator to trigger any positions into the liquidation process.
*/

contract LiquidationEngine is
  OwnableUpgradeable,
  PausableUpgradeable,
  AccessControlUpgradeable,
  ReentrancyGuardUpgradeable,
  ILiquidationEngine
{
  bytes32 public constant OWNER_ROLE = DEFAULT_ADMIN_ROLE;
  bytes32 public constant GOV_ROLE = keccak256("GOV_ROLE");
  bytes32 public constant AUCTIONEER_ROLE = keccak256("AUCTIONEER_ROLE");
  bytes32 public constant SHOW_STOPPER_ROLE = keccak256("SHOW_STOPPER_ROLE");

  // --- Data ---
  struct CollateralPool {
    address auctioneer; // Auctioneer contract
    uint256 liquidationPenalty; // Liquidation Penalty                                          [wad]
    uint256 liquidationMaxSize; // The maximum amount of liquidated debt value to be put on auction for the collateral pool [rad]
    uint256 stablecoinNeededForDebtRepay; // The current total amount of stablecoin needed to pay back the liquidated positions' debt for the collateral pool [rad]
  }

  IBookKeeper public bookKeeper; // CDP Engine

  mapping(bytes32 => CollateralPool) public override collateralPools;

  ISystemDebtEngine public systemDebtEngine; // Debt Engine
  uint256 public live; // Active Flag
  uint256 public liquidationMaxSize; // The maximum amount of liquidated debt value to be put on auction globally [rad]
  uint256 public stablecoinNeededForDebtRepay; // The current total amount of stablecoin needed to pay back the liquidated positions' debt globally [rad]

  // --- Events ---
  event Rely(address indexed usr);
  event Deny(address indexed usr);

  event File(bytes32 indexed what, uint256 data);
  event File(bytes32 indexed what, address data);
  event File(bytes32 indexed collateralPoolId, bytes32 indexed what, uint256 data);
  event File(bytes32 indexed collateralPoolId, bytes32 indexed what, address auctioneer);

  event StartLiquidation(
    bytes32 indexed collateralPoolId,
    address indexed positionAddress,
    uint256 collateralAmountToBeLiquidated,
    uint256 debtShareToBeLiquidated,
    uint256 debtValueToBeLiquidatedWithoutPenalty,
    address auctioneer,
    uint256 indexed id
  );
  event RemoveRepaidDebtFromAuction(bytes32 indexed collateralPoolId, uint256 rad);
  event Cage();

  // --- Init ---
  function initialize(address _bookKeeper) external initializer {
    OwnableUpgradeable.__Ownable_init();
    PausableUpgradeable.__Pausable_init();
    AccessControlUpgradeable.__AccessControl_init();
    ReentrancyGuardUpgradeable.__ReentrancyGuard_init();

    bookKeeper = IBookKeeper(_bookKeeper);
    live = 1;
    whitelist[msg.sender] = 1;
    emit Rely(msg.sender);

    // Grant the contract deployer the default admin role: it will be able
    // to grant and revoke any roles
    _setupRole(OWNER_ROLE, msg.sender);
  }

  // --- Math ---
  uint256 constant WAD = 10**18;

  function min(uint256 x, uint256 y) internal pure returns (uint256 z) {
    z = x <= y ? x : y;
  }

  function add(uint256 x, uint256 y) internal pure returns (uint256 z) {
    require((z = x + y) >= x);
  }

  function sub(uint256 x, uint256 y) internal pure returns (uint256 z) {
    require((z = x - y) <= x);
  }

  function mul(uint256 x, uint256 y) internal pure returns (uint256 z) {
    require(y == 0 || (z = x * y) / y == x);
  }

  // --- Administration ---
  function file(bytes32 what, address data) external {
    if (what == "systemDebtEngine") systemDebtEngine = ISystemDebtEngine(data);
    else revert("LiquidationEngine/file-unrecognized-param");
    emit File(what, data);
  }

  function file(bytes32 what, uint256 data) external {
    if (what == "liquidationMaxSize") liquidationMaxSize = data;
    else revert("LiquidationEngine/file-unrecognized-param");
    emit File(what, data);
  }

  function file(
    bytes32 collateralPoolId,
    bytes32 what,
    uint256 data
  ) external {
    if (what == "liquidationPenalty") {
      require(data >= WAD, "LiquidationEngine/file-liquidationPenalty-lt-WAD");
      collateralPools[collateralPoolId].liquidationPenalty = data;
    } else if (what == "liquidationMaxSize") collateralPools[collateralPoolId].liquidationMaxSize = data;
    else revert("LiquidationEngine/file-unrecognized-param");
    emit File(collateralPoolId, what, data);
  }

  function file(
    bytes32 collateralPoolId,
    bytes32 what,
    address auctioneer
  ) external {
    if (what == "auctioneer") {
      require(
        collateralPoolId == IAuctioneer(auctioneer).collateralPoolId(),
        "LiquidationEngine/file-collateralPoolId-neq-auctioneer.collateralPoolId"
      );
      collateralPools[collateralPoolId].auctioneer = auctioneer;
    } else revert("LiquidationEngine/file-unrecognized-param");
    emit File(collateralPoolId, what, auctioneer);
  }

  function liquidationPenalty(bytes32 collateralPoolId) external view override returns (uint256) {
    return collateralPools[collateralPoolId].liquidationPenalty;
  }

  // --- CDP Liquidation: all bark and no bite ---
  //
  // Liquidate a Vault and start a Dutch auction to sell its collateral for DAI.
  //
  // The third argument is the address that will receive the liquidation reward, if any.
  //
  // The entire Vault will be liquidated except when the target amount of DAI to be raised in
  // the resulting auction (debt of Vault + liquidation penalty) causes either stablecoinNeededForDebtRepay to exceed
  // liquidationMaxSize or collateralPool.stablecoinNeededForDebtRepay to exceed collateralPool.liquidationMaxSize by an economically significant amount. In that
  // case, a partial liquidation is performed to respect the global and per-collateralPool limits on
  // outstanding DAI target. The one exception is if the resulting auction would likely
  // have too little collateral to be interesting to Keepers (debt taken from Vault < collateralPool.debtFloor),
  // in which case the function reverts. Please refer to the code and comments within if
  // more detail is desired.
  function startLiquidation(
    bytes32 collateralPoolId,
    address positionAddress,
    address liquidatorAddress
  ) external nonReentrant returns (uint256 id) {
    require(live == 1, "LiquidationEngine/not-live");

    (uint256 positionLockedCollateral, uint256 positionDebtShare) = bookKeeper.positions(
      collateralPoolId,
      positionAddress
    );
    CollateralPool memory mcollateralPool = collateralPools[collateralPoolId];
    uint256 debtShareToBeLiquidated;
    uint256 debtAccumulatedRate;
    uint256 debtFloor;
    {
      uint256 priceWithSafetyMargin;
      (, debtAccumulatedRate, priceWithSafetyMargin, , debtFloor) = bookKeeper.collateralPools(collateralPoolId);
      require(
        priceWithSafetyMargin > 0 &&
          mul(positionLockedCollateral, priceWithSafetyMargin) < mul(positionDebtShare, debtAccumulatedRate),
        "LiquidationEngine/not-unsafe"
      );

      // Get the minimum value between:
      // 1) Remaining space in the general liquidationMaxSize
      // 2) Remaining space in the collateral liquidationMaxSize
      require(
        liquidationMaxSize > stablecoinNeededForDebtRepay &&
          mcollateralPool.liquidationMaxSize > mcollateralPool.stablecoinNeededForDebtRepay,
        "LiquidationEngine/liquidation-limit-hit"
      );
      uint256 room = min(
        liquidationMaxSize - stablecoinNeededForDebtRepay,
        mcollateralPool.liquidationMaxSize - mcollateralPool.stablecoinNeededForDebtRepay
      );

      // uint256.max()/(RAD*WAD) = 115,792,089,237,316
      debtShareToBeLiquidated = min(
        positionDebtShare,
        mul(room, WAD) / debtAccumulatedRate / mcollateralPool.liquidationPenalty
      );

      // Partial liquidation edge case logic
      if (positionDebtShare > debtShareToBeLiquidated) {
        if (mul(positionDebtShare - debtShareToBeLiquidated, debtAccumulatedRate) < debtFloor) {
          // If the leftover Vault would be debtFloory, just liquidate it entirely.
          // This will result in at least one of stablecoinNeededForDebtRepay_i > liquidationMaxSize_i or stablecoinNeededForDebtRepay > liquidationMaxSize becoming true.
          // The amount of excess will be bounded above by ceiling(debtFloor_i * liquidationPenalty_i / WAD).
          // This deviation is assumed to be small compared to both liquidationMaxSize_i and liquidationMaxSize, so that
          // the extra amount of target DAI over the limits intended is not of economic concern.
          debtShareToBeLiquidated = positionDebtShare;
        } else {
          // In a partial liquidation, the resulting auction should also be non-debtFloory.
          require(
            mul(debtShareToBeLiquidated, debtAccumulatedRate) >= debtFloor,
            "LiquidationEngine/debtFloory-auction-from-partial-liquidation"
          );
        }
      }
    }

    uint256 collateralAmountToBeLiquidated = mul(positionLockedCollateral, debtShareToBeLiquidated) / positionDebtShare;

    require(collateralAmountToBeLiquidated > 0, "LiquidationEngine/null-auction");
    require(
      debtShareToBeLiquidated <= 2**255 && collateralAmountToBeLiquidated <= 2**255,
      "LiquidationEngine/overflow"
    );

    bookKeeper.confiscatePosition(
      collateralPoolId,
      positionAddress,
      mcollateralPool.auctioneer,
      address(systemDebtEngine),
      -int256(collateralAmountToBeLiquidated),
      -int256(debtShareToBeLiquidated)
    );

    uint256 debtValueToBeLiquidatedWithoutPenalty = mul(debtShareToBeLiquidated, debtAccumulatedRate);

    // This line is omitted, because there will be no Bad Debt Auction.
    // Thus, having Bad Debt Queue does not make sense and would prevent settling of Bad Debt to be done with efficient gas.
    //systemDebtEngine.pushToBadDebtQueue(debtValueToBeLiquidatedWithoutPenalty);

    {
      // Avoid stack too deep
      // This calcuation will overflow if debtShareToBeLiquidated*debtAccumulatedRate exceeds ~10^14
      uint256 debtValueToBeLiquidatedWithPenalty = mul(
        debtValueToBeLiquidatedWithoutPenalty,
        mcollateralPool.liquidationPenalty
      ) / WAD;
      stablecoinNeededForDebtRepay = add(stablecoinNeededForDebtRepay, debtValueToBeLiquidatedWithPenalty);
      collateralPools[collateralPoolId].stablecoinNeededForDebtRepay = add(
        mcollateralPool.stablecoinNeededForDebtRepay,
        debtValueToBeLiquidatedWithPenalty
      );

      id = IAuctioneer(mcollateralPool.auctioneer).startAuction({
        debt: debtValueToBeLiquidatedWithPenalty,
        collateralAmount: collateralAmountToBeLiquidated,
        positionAddress: positionAddress,
        liquidatorAddress: liquidatorAddress
      });
    }

    emit StartLiquidation(
      collateralPoolId,
      positionAddress,
      collateralAmountToBeLiquidated,
      debtShareToBeLiquidated,
      debtValueToBeLiquidatedWithoutPenalty,
      mcollateralPool.auctioneer,
      id
    );
  }

<<<<<<< HEAD
  function removeRepaidDebtFromAuction(bytes32 collateralPoolId, uint256 rad) external override {
    require(hasRole(AUCTIONEER_ROLE, msg.sender), "!auctioneerRole");
=======
  /// @dev Remove debt from the system when it is already paid by the liquidator
  /// @param collateralPoolId Collateral pool id
  /// @param rad The debt value to be removed
  function removeRepaidDebtFromAuction(bytes32 collateralPoolId, uint256 rad) external override auth {
>>>>>>> bcababdb
    stablecoinNeededForDebtRepay = sub(stablecoinNeededForDebtRepay, rad);
    collateralPools[collateralPoolId].stablecoinNeededForDebtRepay = sub(
      collateralPools[collateralPoolId].stablecoinNeededForDebtRepay,
      rad
    );
    emit RemoveRepaidDebtFromAuction(collateralPoolId, rad);
  }

  function cage() external override {
    require(
      hasRole(OWNER_ROLE, msg.sender) || hasRole(SHOW_STOPPER_ROLE, msg.sender),
      "!ownerRole or !showStopperRole"
    );
    live = 0;
    emit Cage();
  }

  // --- pause ---
  function pause() external {
    require(hasRole(OWNER_ROLE, msg.sender) || hasRole(GOV_ROLE, msg.sender), "!ownerRole or !govRole");
    _pause();
  }

  function unpause() external {
    require(hasRole(OWNER_ROLE, msg.sender) || hasRole(GOV_ROLE, msg.sender), "!ownerRole or !govRole");
    _unpause();
  }
}<|MERGE_RESOLUTION|>--- conflicted
+++ resolved
@@ -35,7 +35,6 @@
 */
 
 contract LiquidationEngine is
-  OwnableUpgradeable,
   PausableUpgradeable,
   AccessControlUpgradeable,
   ReentrancyGuardUpgradeable,
@@ -86,14 +85,12 @@
 
   // --- Init ---
   function initialize(address _bookKeeper) external initializer {
-    OwnableUpgradeable.__Ownable_init();
     PausableUpgradeable.__Pausable_init();
     AccessControlUpgradeable.__AccessControl_init();
     ReentrancyGuardUpgradeable.__ReentrancyGuard_init();
 
     bookKeeper = IBookKeeper(_bookKeeper);
     live = 1;
-    whitelist[msg.sender] = 1;
     emit Rely(msg.sender);
 
     // Grant the contract deployer the default admin role: it will be able
@@ -296,15 +293,11 @@
     );
   }
 
-<<<<<<< HEAD
-  function removeRepaidDebtFromAuction(bytes32 collateralPoolId, uint256 rad) external override {
-    require(hasRole(AUCTIONEER_ROLE, msg.sender), "!auctioneerRole");
-=======
   /// @dev Remove debt from the system when it is already paid by the liquidator
   /// @param collateralPoolId Collateral pool id
   /// @param rad The debt value to be removed
-  function removeRepaidDebtFromAuction(bytes32 collateralPoolId, uint256 rad) external override auth {
->>>>>>> bcababdb
+  function removeRepaidDebtFromAuction(bytes32 collateralPoolId, uint256 rad) external override {
+    require(hasRole(AUCTIONEER_ROLE, msg.sender), "!auctioneerRole");
     stablecoinNeededForDebtRepay = sub(stablecoinNeededForDebtRepay, rad);
     collateralPools[collateralPoolId].stablecoinNeededForDebtRepay = sub(
       collateralPools[collateralPoolId].stablecoinNeededForDebtRepay,
