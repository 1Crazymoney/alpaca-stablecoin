--- conflicted
+++ resolved
@@ -95,19 +95,11 @@
     external
     view
     returns (
-<<<<<<< HEAD
-      uint256, // [wad]
-      uint256, // [ray]
-      uint256, // [ray]
-      uint256, // [rad]
-      uint256 // [rad]
-=======
       uint256 totalDebtShare, // [wad]
       uint256 debtAccumulatedRate, // [ray]
       uint256 priceWithSafetyMargin, // [ray]
       uint256 debtCeiling, // [rad]
       uint256 debtFloor // [rad]
->>>>>>> 08a717a9
     );
 
   function accrueStabilityFee(
@@ -116,15 +108,9 @@
     int256 debtAccumulatedRate // [ray]
   ) external;
 
-<<<<<<< HEAD
-  function systemBadDebt(address) external view returns (uint256); // rad
-
-  function settleSystemBadDebt(uint256) external; // rad
-=======
   function systemBadDebt(address ownerAddress) external view returns (uint256); // [rad]
 
-  function settleSystemBadDebt(uint256 value) external;
->>>>>>> 08a717a9
+  function settleSystemBadDebt(uint256 value) external; // [rad]
 
   function whitelist(address toBeWhitelistedAddress) external;
 
