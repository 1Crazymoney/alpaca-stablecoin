// SPDX-License-Identifier: AGPL-3.0-or-later

/// end.sol -- global settlement engine

// Copyright (C) 2018 Rain <rainbreak@riseup.net>
// Copyright (C) 2018 Lev Livnev <lev@liv.nev.org.uk>
// Copyright (C) 2020-2021 Maker Ecosystem Growth Holdings, INC.
//
// This program is free software: you can redistribute it and/or modify
// it under the terms of the GNU Affero General Public License as published by
// the Free Software Foundation, either version 3 of the License, or
// (at your option) any later version.
//
// This program is distributed in the hope that it will be useful,
// but WITHOUT ANY WARRANTY; without even the implied warranty of
// MERCHANTABILITY or FITNESS FOR A PARTICULAR PURPOSE.  See the
// GNU Affero General Public License for more details.
//
// You should have received a copy of the GNU Affero General Public License
// along with this program.  If not, see <https://www.gnu.org/licenses/>.

pragma solidity 0.6.12;

import "@openzeppelin/contracts-upgradeable/utils/PausableUpgradeable.sol";
import "@openzeppelin/contracts-upgradeable/access/AccessControlUpgradeable.sol";

import "../interfaces/IBookKeeper.sol";
import "../interfaces/IAuctioneer.sol";
import "../interfaces/ILiquidationEngine.sol";
import "../interfaces/IPriceFeed.sol";
import "../interfaces/IPriceOracle.sol";
import "../interfaces/ISystemDebtEngine.sol";

/*
    This is the `End` and it coordinates Global Settlement. This is an
    involved, stateful process that takes place over nine steps.

    First we freeze the system and lock the prices for each collateralPoolId.

    1. `cage()`:
        - freezes user entrypoints
        - cancels flop/flap auctions
        - starts cooldown period
        - stops pot drips

    2. `cage(collateralPoolId)`:
       - set the cage price for each `collateralPoolId`, reading off the price feed

    We must process some system state before it is possible to calculate
    the final dai / collateral price. In particular, we need to determine

      a. `shortfall`, the collateral shortfall per collateral type by
         considering under-collateralised CDPs.

      b. `debt`, the outstanding dai supply after including system
         surplus / deficit

    We determine (a) by processing all under-collateralised CDPs with
    `skim`:

    3. `skim(collateralPoolId, urn)`:
       - cancels CDP debt
       - any excess collateral remains
       - backing collateral taken

    We determine (b) by processing ongoing dai generating processes,
    i.e. auctions. We need to ensure that auctions will not generate any
    further dai income.

    In the two-way auction model (Flipper) this occurs when
    all auctions are in the reverse (`dent`) phase. There are two ways
    of ensuring this:

    4a. i) `wait`: set the cooldown period to be at least as long as the
           longest auction duration, which needs to be determined by the
           cage administrator.

           This takes a fairly predictable time to occur but with altered
           auction dynamics due to the now varying price of dai.

       ii) `skip`: cancel all ongoing auctions and seize the collateral.

           This allows for faster processing at the expense of more
           processing calls. This option allows dai holders to retrieve
           their collateral faster.

           `skip(collateralPoolId, id)`:
            - cancel individual flip auctions in the `tend` (forward) phase
            - retrieves collateral and debt (including penalty) to owner's CDP
            - returns dai to last bidder
            - `dent` (reverse) phase auctions can continue normally

    Option (i), `wait`, is sufficient (if all auctions were bidded at least
    once) for processing the system settlement but option (ii), `skip`,
    will speed it up. Both options are available in this implementation,
    with `skip` being enabled on a per-auction basis.

    In the case of the Dutch Auctions model (Clipper) they keep recovering
    debt during the whole lifetime and there isn't a max duration time
    guaranteed for the auction to end.
    So the way to ensure the protocol will not receive extra dai income is:

    4b. i) `snip`: cancel all ongoing auctions and seize the collateral.

           `snip(collateralPoolId, id)`:
            - cancel individual running clip auctions
            - retrieves remaining collateral and debt (including penalty)
              to owner's CDP

    When a CDP has been processed and has no debt remaining, the
    remaining collateral can be removed.

    5. `free(collateralPoolId)`:
        - remove collateral from the caller's CDP
        - owner can call as needed

    After the processing period has elapsed, we enable calculation of
    the final price for each collateral type.

    6. `thaw()`:
       - only callable after processing time period elapsed
       - assumption that all under-collateralised CDPs are processed
       - fixes the total outstanding supply of dai
       - may also require extra CDP processing to cover systemDebtEngine surplus

    7. `flow(collateralPoolId)`:
        - calculate the `fix`, the cash price for a given collateralPoolId
        - adjusts the `fix` in the case of deficit / surplus

    At this point we have computed the final price for each collateral
    type and dai holders can now turn their dai into collateral. Each
    unit dai can claim a fixed basket of collateral.

    Dai holders must first `pack` some dai into a `bag`. Once packed,
    dai cannot be unpacked and is not transferrable. More dai can be
    added to a bag later.

    8. `pack(wad)`:
        - put some dai into a bag in preparation for `cash`

    Finally, collateral can be obtained with `cash`. The bigger the bag,
    the more collateral can be released.

    9. `cash(collateralPoolId, wad)`:
        - exchange some dai from your bag for gems from a specific collateralPoolId
        - the number of gems is limited by how big your bag is
*/

<<<<<<< HEAD
contract ShowStopper is OwnableUpgradeable, PausableUpgradeable, AccessControlUpgradeable {
  // --- Auth ---
  mapping(address => uint256) public wards;

  function rely(address usr) external auth {
    wards[usr] = 1;
    emit Rely(usr);
  }

  function deny(address usr) external auth {
    wards[usr] = 0;
    emit Deny(usr);
  }

  modifier auth() {
    require(wards[msg.sender] == 1, "End/not-authorized");
    _;
  }
=======
contract ShowStopper is PausableUpgradeable, AccessControlUpgradeable {
  bytes32 public constant OWNER_ROLE = DEFAULT_ADMIN_ROLE;
>>>>>>> 18ea6495

  // --- Data ---
  IBookKeeper public bookKeeper; // CDP Engine
  ILiquidationEngine public liquidationEngine;
  ISystemDebtEngine public systemDebtEngine; // Debt Engine
  IPriceOracle public priceOracle;

  uint256 public live; // Active Flag
  uint256 public when; // Time of cage                   [unix epoch time]
  uint256 public wait; // Processing Cooldown Length             [seconds]
  uint256 public debt; // Total outstanding dai following processing [rad]

  mapping(bytes32 => uint256) public cagePrice; // Cage price              [ray]
  mapping(bytes32 => uint256) public shortfall; // Collateral shortfall    [wad]
  mapping(bytes32 => uint256) public totalDebtShare; // Total debt per collateralPoolId      [wad]
  mapping(bytes32 => uint256) public finalCashPrice; // Final cash price        [ray]

  mapping(address => uint256) public bag; //    [wad]
  mapping(bytes32 => mapping(address => uint256)) public out; //    [wad]

  // --- Events ---
  event Rely(address indexed usr);
  event Deny(address indexed usr);

  event File(bytes32 indexed what, uint256 data);
  event File(bytes32 indexed what, address data);

  event Cage();
  event Cage(bytes32 indexed collateralPoolId);
  event Snip(
    bytes32 indexed collateralPoolId,
    uint256 indexed id,
    address indexed usr,
    uint256 tab,
    uint256 lot,
    uint256 art
  );
  event Skip(
    bytes32 indexed collateralPoolId,
    uint256 indexed id,
    address indexed usr,
    uint256 tab,
    uint256 lot,
    uint256 art
  );
  event Skim(bytes32 indexed collateralPoolId, address indexed urn, uint256 wad, uint256 art);
  event Free(bytes32 indexed collateralPoolId, address indexed usr, uint256 ink);
  event Thaw();
  event Flow(bytes32 indexed collateralPoolId);
  event Pack(address indexed usr, uint256 wad);
  event Cash(bytes32 indexed collateralPoolId, address indexed usr, uint256 wad);

  // --- Init ---
  function initialize() external initializer {
    PausableUpgradeable.__Pausable_init();
    AccessControlUpgradeable.__AccessControl_init();
    live = 1;

    // Grant the contract deployer the default admin role: it will be able
    // to grant and revoke any roles
    _setupRole(OWNER_ROLE, msg.sender);
    emit Rely(msg.sender);
  }

  // --- Math ---
  uint256 constant WAD = 10**18;
  uint256 constant RAY = 10**27;

  function add(uint256 x, uint256 y) internal pure returns (uint256 z) {
    z = x + y;
    require(z >= x);
  }

  function sub(uint256 x, uint256 y) internal pure returns (uint256 z) {
    require((z = x - y) <= x);
  }

  function mul(uint256 x, uint256 y) internal pure returns (uint256 z) {
    require(y == 0 || (z = x * y) / y == x);
  }

  function min(uint256 x, uint256 y) internal pure returns (uint256 z) {
    return x <= y ? x : y;
  }

  function rmul(uint256 x, uint256 y) internal pure returns (uint256 z) {
    z = mul(x, y) / RAY;
  }

  function wdiv(uint256 x, uint256 y) internal pure returns (uint256 z) {
    z = mul(x, WAD) / y;
  }

  // --- Administration ---
  event SetBookKeeper(address indexed caller, address data);
  event SetLiquidationEngine(address indexed caller, address data);
  event SetSystemDebtEngine(address indexed caller, address data);
  event SetPriceOracle(address indexed caller, address data);
  event SetWait(address indexed caller, uint256 data);

  function setBookKeeper(address _data) external {
    require(hasRole(OWNER_ROLE, msg.sender), "!ownerRole");
    require(live == 1, "End/not-live");
    bookKeeper = IBookKeeper(_data);
    emit SetBookKeeper(msg.sender, _data);
  }

  function setLiquidationEngine(address _data) external {
    require(hasRole(OWNER_ROLE, msg.sender), "!ownerRole");
    require(live == 1, "End/not-live");
    liquidationEngine = ILiquidationEngine(_data);
    emit SetLiquidationEngine(msg.sender, _data);
  }

  function setSystemDebtEngine(address _data) external {
    require(hasRole(OWNER_ROLE, msg.sender), "!ownerRole");
    require(live == 1, "End/not-live");
    systemDebtEngine = ISystemDebtEngine(_data);
    emit SetSystemDebtEngine(msg.sender, _data);
  }

  function setPriceOracle(address _data) external {
    require(hasRole(OWNER_ROLE, msg.sender), "!ownerRole");
    require(live == 1, "End/not-live");
    priceOracle = IPriceOracle(_data);
    emit SetPriceOracle(msg.sender, _data);
  }

  function setWait(uint256 _data) external {
    require(hasRole(OWNER_ROLE, msg.sender), "!ownerRole");
    require(live == 1, "End/not-live");
    wait = _data;
    emit SetWait(msg.sender, _data);
  }

  // --- Settlement ---
  /** @dev Start the process of emergency shutdown. The following will happen in order:
      - Start a cooldown period of the emergency shutdown
      - BookKeeper will be paused: locking/unlocking collateral and mint/repay Alpaca Stablecoin will not be allow for any positions
      - LiquidationEngine will be paused: positions will not be liquidated
      - SystemDebtEngine will be paused: no accrual of new debt, no system debt settlement
      - PriceOracle will be paused: no new price update, no liquidation trigger
   */
  function cage() external {
    require(hasRole(OWNER_ROLE, msg.sender), "!ownerRole");
    require(live == 1, "End/not-live");
    live = 0;
    when = block.timestamp;
    bookKeeper.cage();
    liquidationEngine.cage();
    systemDebtEngine.cage();
    priceOracle.cage();
    emit Cage();
  }

  /// @dev Set the cage price of the collateral pool with the latest price from the price oracle
  /// @param collateralPoolId Collateral pool id
  function cage(bytes32 collateralPoolId) external {
    require(hasRole(OWNER_ROLE, msg.sender), "!ownerRole");
    require(live == 0, "End/still-live");
    require(cagePrice[collateralPoolId] == 0, "End/cagePrice-collateralPoolId-already-defined");
    (totalDebtShare[collateralPoolId], , , , ) = bookKeeper.collateralPools(collateralPoolId);
    (IPriceFeed priceFeed, ) = priceOracle.collateralPools(collateralPoolId);
    // par is a ray, priceFeed returns a wad
    cagePrice[collateralPoolId] = wdiv(priceOracle.stableCoinReferencePrice(), uint256(priceFeed.read()));
    emit Cage(collateralPoolId);
  }

<<<<<<< HEAD
  // function snip(bytes32 collateralPoolId, uint256 id) external {
  //   require(cagePrice[collateralPoolId] != 0, "End/cagePrice-collateralPoolId-not-defined");

  //   (address _auctioneer, , , ) = liquidationEngine.collateralPools(collateralPoolId);
  //   IAuctioneer auctioneer = IAuctioneer(_auctioneer);
  //   (, uint256 debtAccumulatedRate, , , ) = bookKeeper.collateralPools(collateralPoolId);
  //   (, uint256 tab, uint256 lot, address usr, , ) = auctioneer.sales(id);

  //   bookKeeper.mintUnbackedStablecoin(address(systemDebtEngine), address(systemDebtEngine), tab);
  //   auctioneer.yank(id);

  //   uint256 debtShare = tab / debtAccumulatedRate;
  //   totalDebtShare[collateralPoolId] = add(totalDebtShare[collateralPoolId], debtShare);
  //   require(int256(lot) >= 0 && int256(debtShare) >= 0, "End/overflow");
  //   bookKeeper.confiscatePosition(
  //     collateralPoolId,
  //     usr,
  //     address(this),
  //     address(systemDebtEngine),
  //     int256(lot),
  //     int256(debtShare)
  //   );
  //   emit Snip(collateralPoolId, id, usr, tab, lot, debtShare);
  // }
=======
  /** @dev Cancel and settle the ongoing Dutch Auction.
    The debt that is on sale for that particular auction will be immediately settled and tracked as bad debt.
    The on-sale collateral will also be retrieved from the auction and return to the position owner.
    This process will clear the debt from the position.
    This function will be called upon every active Dutch Action to cancel them before moving on to the next step of the emergency shutdown.
    `snip` is used with the Liquidation 2.0 Dutch Auction of MakerDAO.
  */
  /// @param collateralPoolId Collateral pool id
  /// @param id Auction sale id
  function snip(bytes32 collateralPoolId, uint256 id) external {
    require(cagePrice[collateralPoolId] != 0, "End/cagePrice-collateralPoolId-not-defined");

    (address _auctioneer, , , ) = liquidationEngine.collateralPools(collateralPoolId);
    IAuctioneer auctioneer = IAuctioneer(_auctioneer);
    (, uint256 debtAccumulatedRate, , , ) = bookKeeper.collateralPools(collateralPoolId);
    (, uint256 tab, uint256 lot, address usr, , ) = auctioneer.sales(id);

    bookKeeper.mintUnbackedStablecoin(address(systemDebtEngine), address(systemDebtEngine), tab);
    auctioneer.yank(id);

    uint256 debtShare = tab / debtAccumulatedRate;
    totalDebtShare[collateralPoolId] = add(totalDebtShare[collateralPoolId], debtShare);
    require(int256(lot) >= 0 && int256(debtShare) >= 0, "End/overflow");
    bookKeeper.confiscatePosition(
      collateralPoolId,
      usr,
      address(this),
      address(systemDebtEngine),
      int256(lot),
      int256(debtShare)
    );
    emit Snip(collateralPoolId, id, usr, tab, lot, debtShare);
  }
>>>>>>> 18ea6495

  /** @dev Inspect the specified position and use the cage price of the collateral pool id to calculate the current shortfall of the position.
      The shortfall will be tracked per collateral pool. It will be used in the determination of the stablecoin redemption price 
      to make sure that all shortfall will be covered. This process will clear the debt from the position.
      `skim` is used with the English Auction Liquidation of MakerDAO in Liquidation 1.0
  */
  /// @param collateralPoolId Collateral pool id
  /// @param urn Position address
  function skim(bytes32 collateralPoolId, address urn) external {
    require(cagePrice[collateralPoolId] != 0, "End/cagePrice-collateralPoolId-not-defined");
    (, uint256 debtAccumulatedRate, , , ) = bookKeeper.collateralPools(collateralPoolId);
    (uint256 lockedCollateral, uint256 debtShare) = bookKeeper.positions(collateralPoolId, urn);

    uint256 owe = rmul(rmul(debtShare, debtAccumulatedRate), cagePrice[collateralPoolId]);
    uint256 wad = min(lockedCollateral, owe);
    shortfall[collateralPoolId] = add(shortfall[collateralPoolId], sub(owe, wad));

    require(wad <= 2**255 && debtShare <= 2**255, "End/overflow");
    bookKeeper.confiscatePosition(
      collateralPoolId,
      urn,
      address(this),
      address(systemDebtEngine),
      -int256(wad),
      -int256(debtShare)
    );
    emit Skim(collateralPoolId, urn, wad, debtShare);
  }

  /** @dev Free the collateral from the position which has been safely settled by the emergency shutdown and give the collateral back to the position owner.
      The position to be freed must has no debt at all. That means it must have gone through the process of `skim` or `smip` already.
      The position will be limited to the caller address. If the position address is not an EOA address but is managed by a position manager contract,
      the owner of the position will have to move the collateral inside the position to the owner address first before calling `free`.
  */
  /// @param collateralPoolId Collateral pool id
  function free(bytes32 collateralPoolId) external {
    require(live == 0, "End/still-live");
    (uint256 lockedCollateral, uint256 debtShare) = bookKeeper.positions(collateralPoolId, msg.sender);
    require(debtShare == 0, "End/debtShare-not-zero");
    require(lockedCollateral <= 2**255, "End/overflow");
    bookKeeper.confiscatePosition(
      collateralPoolId,
      msg.sender,
      msg.sender,
      address(systemDebtEngine),
      -int256(lockedCollateral),
      0
    );
    emit Free(collateralPoolId, msg.sender, lockedCollateral);
  }

  /** @dev Finalize the total debt of the system after the emergency shutdown.
      This function should be called after:
      - Every positions has undergone `skim` or `snip` to settle all the debt.
      - System surplus must be zero, this means all surplus should be used to settle bad debt already.
      - The emergency shutdown cooldown period must have passed.
      This total debt will be equivalent to the total stablecoin issued which should already reflect 
      the correct value if all the above requirements before calling `thaw` are satisfied.
  */
  function thaw() external {
    require(live == 0, "End/still-live");
    require(debt == 0, "End/debt-not-zero");
    require(bookKeeper.stablecoin(address(systemDebtEngine)) == 0, "End/surplus-not-zero");
    require(block.timestamp >= add(when, wait), "End/wait-not-finished");
    debt = bookKeeper.totalStablecoinIssued();
    emit Thaw();
  }

  /** @dev Calculate the cash price of the collateral pool id.
      The cash price is the price where the Alpaca Stablecoin owner will be entitled to when redeeming from Alpaca Stablecoin -> collateral token.
      The cash price will take into account the deficit/surplus of this collateral pool and calculate the price so that any bad debt will be covered.
  */
  /// @param collateralPoolId Collateral pool id
  function flow(bytes32 collateralPoolId) external {
    require(debt != 0, "End/debt-zero");
    require(finalCashPrice[collateralPoolId] == 0, "End/finalCashPrice-collateralPoolId-already-defined");

    (, uint256 debtAccumulatedRate, , , ) = bookKeeper.collateralPools(collateralPoolId);
    uint256 wad = rmul(rmul(totalDebtShare[collateralPoolId], debtAccumulatedRate), cagePrice[collateralPoolId]);
    finalCashPrice[collateralPoolId] = mul(sub(wad, shortfall[collateralPoolId]), RAY) / (debt / RAY);
    emit Flow(collateralPoolId);
  }

  /// @dev Pack the deposited stablecoin of the caller into a bag to be cashed out into collateral token later
  /// @param wad the amount of stablecoin to be packed
  function pack(uint256 wad) external {
    require(debt != 0, "End/debt-zero");
    bookKeeper.moveStablecoin(msg.sender, address(systemDebtEngine), mul(wad, RAY));
    bag[msg.sender] = add(bag[msg.sender], wad);
    emit Pack(msg.sender, wad);
  }

  /// @dev Cash out all the stablecoin in the bag of the caller into the corresponding collateral token
  /// @param collateralPoolId Collateral pool id
  /// @param wad the amount of stablecoin to be cashed
  function cash(bytes32 collateralPoolId, uint256 wad) external {
    require(finalCashPrice[collateralPoolId] != 0, "End/finalCashPrice-collateralPoolId-not-defined");
    bookKeeper.moveCollateral(collateralPoolId, address(this), msg.sender, rmul(wad, finalCashPrice[collateralPoolId]));
    out[collateralPoolId][msg.sender] = add(out[collateralPoolId][msg.sender], wad);
    require(out[collateralPoolId][msg.sender] <= bag[msg.sender], "End/insufficient-bag-balance");
    emit Cash(collateralPoolId, msg.sender, wad);
  }
}<|MERGE_RESOLUTION|>--- conflicted
+++ resolved
@@ -146,29 +146,8 @@
         - the number of gems is limited by how big your bag is
 */
 
-<<<<<<< HEAD
-contract ShowStopper is OwnableUpgradeable, PausableUpgradeable, AccessControlUpgradeable {
-  // --- Auth ---
-  mapping(address => uint256) public wards;
-
-  function rely(address usr) external auth {
-    wards[usr] = 1;
-    emit Rely(usr);
-  }
-
-  function deny(address usr) external auth {
-    wards[usr] = 0;
-    emit Deny(usr);
-  }
-
-  modifier auth() {
-    require(wards[msg.sender] == 1, "End/not-authorized");
-    _;
-  }
-=======
 contract ShowStopper is PausableUpgradeable, AccessControlUpgradeable {
   bytes32 public constant OWNER_ROLE = DEFAULT_ADMIN_ROLE;
->>>>>>> 18ea6495
 
   // --- Data ---
   IBookKeeper public bookKeeper; // CDP Engine
@@ -337,32 +316,6 @@
     emit Cage(collateralPoolId);
   }
 
-<<<<<<< HEAD
-  // function snip(bytes32 collateralPoolId, uint256 id) external {
-  //   require(cagePrice[collateralPoolId] != 0, "End/cagePrice-collateralPoolId-not-defined");
-
-  //   (address _auctioneer, , , ) = liquidationEngine.collateralPools(collateralPoolId);
-  //   IAuctioneer auctioneer = IAuctioneer(_auctioneer);
-  //   (, uint256 debtAccumulatedRate, , , ) = bookKeeper.collateralPools(collateralPoolId);
-  //   (, uint256 tab, uint256 lot, address usr, , ) = auctioneer.sales(id);
-
-  //   bookKeeper.mintUnbackedStablecoin(address(systemDebtEngine), address(systemDebtEngine), tab);
-  //   auctioneer.yank(id);
-
-  //   uint256 debtShare = tab / debtAccumulatedRate;
-  //   totalDebtShare[collateralPoolId] = add(totalDebtShare[collateralPoolId], debtShare);
-  //   require(int256(lot) >= 0 && int256(debtShare) >= 0, "End/overflow");
-  //   bookKeeper.confiscatePosition(
-  //     collateralPoolId,
-  //     usr,
-  //     address(this),
-  //     address(systemDebtEngine),
-  //     int256(lot),
-  //     int256(debtShare)
-  //   );
-  //   emit Snip(collateralPoolId, id, usr, tab, lot, debtShare);
-  // }
-=======
   /** @dev Cancel and settle the ongoing Dutch Auction.
     The debt that is on sale for that particular auction will be immediately settled and tracked as bad debt.
     The on-sale collateral will also be retrieved from the auction and return to the position owner.
@@ -396,7 +349,6 @@
     );
     emit Snip(collateralPoolId, id, usr, tab, lot, debtShare);
   }
->>>>>>> 18ea6495
 
   /** @dev Inspect the specified position and use the cage price of the collateral pool id to calculate the current shortfall of the position.
       The shortfall will be tracked per collateral pool. It will be used in the determination of the stablecoin redemption price 
