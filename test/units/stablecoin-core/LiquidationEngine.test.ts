--- conflicted
+++ resolved
@@ -146,7 +146,6 @@
         ).to.be.revertedWith("LiquidationEngine/not-set-strategy")
       })
     })
-<<<<<<< HEAD
     // @dev move to integration test
     // context("when position is safe", () => {
     //   it("should be revert", async () => {
@@ -184,37 +183,6 @@
     //     ).to.be.revertedWith("LiquidationEngine/position-is-safe")
     //   })
     // })
-=======
-    context("when position is safe", () => {
-      it("should be revert", async () => {
-        mockedBookKeeper.smocked.positions.will.return.with([
-          UnitHelpers.WeiPerWad.mul(10),
-          UnitHelpers.WeiPerWad.mul(5),
-        ])
-        mockedBookKeeper.smocked.collateralPools.will.return.with([
-          BigNumber.from(0),
-          UnitHelpers.WeiPerRay,
-          UnitHelpers.WeiPerRay,
-          BigNumber.from(0),
-          BigNumber.from(0),
-        ])
-
-        await liquidationEngine.setStrategy(formatBytes32String("BNB"), mockedFixedSpreadLiquidationStrategy.address)
-
-        await expect(
-          liquidationEngine.liquidate(
-            formatBytes32String("BNB"),
-            aliceAddress,
-            UnitHelpers.WeiPerWad,
-            UnitHelpers.WeiPerWad,
-            deployerAddress,
-            ethers.utils.defaultAbiCoder.encode(["address", "address"], [deployerAddress, deployerAddress])
-          )
-        ).to.be.revertedWith("LiquidationEngine/position-is-safe")
-      })
-    })
-    // @dev this test case is moved to integration test
->>>>>>> 8c5b1fd7
     // context("when liquidating in position", () => {
     //   it("should be able to call liquidate", async () => {
     //     // mock contract
@@ -222,11 +190,7 @@
     //       UnitHelpers.WeiPerWad.mul(10),
     //       UnitHelpers.WeiPerWad.mul(10),
     //     ])
-<<<<<<< HEAD
     //     mockedCollateralPoolConfig.smocked.collateralPools.will.return.with([
-=======
-    //     mockedBookKeeper.smocked.collateralPools.will.return.with([
->>>>>>> 8c5b1fd7
     //       BigNumber.from(0),
     //       UnitHelpers.WeiPerRay.mul(2),
     //       UnitHelpers.WeiPerRay,
@@ -252,11 +216,7 @@
     //     expect(positions[0][0]).to.be.equal(formatBytes32String("BNB"))
     //     expect(positions[0][1]).to.be.equal(aliceAddress)
 
-<<<<<<< HEAD
     //     const { calls: collateralPools } = mockedCollateralPoolConfig.smocked.collateralPools
-=======
-    //     const { calls: collateralPools } = mockedBookKeeper.smocked.collateralPools
->>>>>>> 8c5b1fd7
     //     expect(collateralPools.length).to.be.equal(1)
     //     expect(collateralPools[0][0]).to.be.equal(formatBytes32String("BNB"))
 
@@ -443,10 +403,7 @@
       })
     })
 
-<<<<<<< HEAD
-=======
     // @dev this test case is moved to integration test
->>>>>>> 8c5b1fd7
     // context("when unpause contract", () => {
     //   it("should be success", async () => {
     //     await liquidationEngine.grantRole(await liquidationEngine.OWNER_ROLE(), deployerAddress)
@@ -462,11 +419,7 @@
     //       UnitHelpers.WeiPerWad.mul(10),
     //       UnitHelpers.WeiPerWad.mul(10),
     //     ])
-<<<<<<< HEAD
     //     mockedCollateralPoolConfig.smocked.collateralPools.will.return.with([
-=======
-    //     mockedBookKeeper.smocked.collateralPools.will.return.with([
->>>>>>> 8c5b1fd7
     //       BigNumber.from(0),
     //       UnitHelpers.WeiPerRay.mul(2),
     //       UnitHelpers.WeiPerRay,
@@ -491,11 +444,7 @@
     //     expect(positions[0][0]).to.be.equal(formatBytes32String("BNB"))
     //     expect(positions[0][1]).to.be.equal(aliceAddress)
 
-<<<<<<< HEAD
     //     const { calls: collateralPools } = mockedCollateralPoolConfig.smocked.collateralPools
-=======
-    //     const { calls: collateralPools } = mockedBookKeeper.smocked.collateralPools
->>>>>>> 8c5b1fd7
     //     expect(collateralPools.length).to.be.equal(1)
     //     expect(collateralPools[0][0]).to.be.equal(formatBytes32String("BNB"))
 
