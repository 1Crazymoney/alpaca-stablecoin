--- conflicted
+++ resolved
@@ -67,11 +67,7 @@
   address public systemDebtEngine; // Recipient of dai raised in auctions
   IPriceOracle public priceOracle; // Collateral price module
   ICalculator public calc; // Current price calculator
-<<<<<<< HEAD
-  IManager public cdpManager; // CDP Manager which interacts with the protocol
-=======
   IManager public positionManager; // CDP Manager which interacts with the protocol
->>>>>>> f95bbaa2
   IGenericTokenAdapter public adapter;
 
   uint256 public startingPriceBuffer; // Multiplicative factor to increase starting price                  [ray]
@@ -146,11 +142,7 @@
     address priceOracle_,
     address liquidationEngine_,
     bytes32 collateralPoolId_,
-<<<<<<< HEAD
-    address cdpManager_,
-=======
     address positionManager_,
->>>>>>> f95bbaa2
     address adapter_
   ) external initializer {
     OwnableUpgradeable.__Ownable_init();
@@ -162,11 +154,7 @@
     priceOracle = IPriceOracle(priceOracle_);
     liquidationEngine = ILiquidationEngine(liquidationEngine_);
     collateralPoolId = collateralPoolId_;
-<<<<<<< HEAD
-    cdpManager = IManager(cdpManager_);
-=======
     positionManager = IManager(positionManager_);
->>>>>>> f95bbaa2
     adapter = IGenericTokenAdapter(adapter_);
     startingPriceBuffer = RAY;
     wards[msg.sender] = 1;
@@ -209,11 +197,7 @@
     else if (what == "liquidationEngine") liquidationEngine = ILiquidationEngine(data);
     else if (what == "systemDebtEngine") systemDebtEngine = data;
     else if (what == "calc") calc = ICalculator(data);
-<<<<<<< HEAD
-    else if (what == "cdpManager") cdpManager = IManager(data);
-=======
     else if (what == "positionManager") positionManager = IManager(data);
->>>>>>> f95bbaa2
     else if (what == "adapter") adapter = IGenericTokenAdapter(data);
     else revert("CollateralAuctioneer/file-unrecognized-param");
     emit File(what, data);
@@ -311,13 +295,8 @@
     }
 
     // Handle Farmable Token upon liquidation
-<<<<<<< HEAD
-    address positionOwner = cdpManager.mapPositionHandlerToOwner(positionAddress);
-    if(positionOwner == address(0)) positionOwner = positionAddress; // If CDP Owner is not foudn from CDP Manager, this means the positionAddress is actually the EOA address
-=======
     address positionOwner = positionManager.mapPositionHandlerToOwner(positionAddress);
     if (positionOwner == address(0)) positionOwner = positionAddress; // If CDP Owner is not found from CDP Manager, this means the positionAddress is actually the EOA address
->>>>>>> f95bbaa2
     // 1. Harvest the rewards of this CDP owner and distribute to the CDP Owner
     // 2. Confiscate and move the rewards and the staked collateral to this address, they will be distributed to the bidder later
     adapter.onMoveCollateral(positionAddress, address(this), collateralAmount, abi.encode(positionOwner));
