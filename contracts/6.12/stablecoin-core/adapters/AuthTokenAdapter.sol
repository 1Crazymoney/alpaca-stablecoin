--- conflicted
+++ resolved
@@ -32,12 +32,6 @@
   IAuthTokenAdapter,
   ICagable
 {
-<<<<<<< HEAD
-  bytes32 public constant OWNER_ROLE = DEFAULT_ADMIN_ROLE;
-  bytes32 public constant GOV_ROLE = keccak256("GOV_ROLE");
-  bytes32 public constant SHOW_STOPPER_ROLE = keccak256("SHOW_STOPPER_ROLE");
-=======
->>>>>>> 29cbc461
   bytes32 public constant WHITELISTED = keccak256("WHITELISTED");
 
   IBookKeeper public override bookKeeper; // cdp engine
@@ -59,22 +53,6 @@
     AccessControlUpgradeable.__AccessControl_init();
     ReentrancyGuardUpgradeable.__ReentrancyGuard_init();
 
-<<<<<<< HEAD
-    token = IToken(token_);
-    decimals = IToken(token_).decimals();
-    live = 1;
-    bookKeeper = IBookKeeper(bookKeeper_);
-    collateralPoolId = collateralPoolId_;
-
-    // Grant the contract deployer the owner role: it will be able
-    // to grant and revoke any roles
-    _setupRole(OWNER_ROLE, msg.sender);
-  }
-
-  function cage() external override {
-    require(
-      hasRole(OWNER_ROLE, msg.sender) || hasRole(SHOW_STOPPER_ROLE, msg.sender),
-=======
     token = IToken(_token);
     decimals = IToken(_token).decimals();
     live = 1;
@@ -91,7 +69,6 @@
     require(
       _accessControlConfig.hasRole(_accessControlConfig.OWNER_ROLE(), msg.sender) ||
         _accessControlConfig.hasRole(keccak256("SHOW_STOPPER_ROLE"), msg.sender),
->>>>>>> 29cbc461
       "!(ownerRole or showStopperRole)"
     );
     require(live == 1, "AuthTokenAdapter/not-live");
@@ -100,15 +77,10 @@
   }
 
   function uncage() external override {
-<<<<<<< HEAD
-    require(
-      hasRole(OWNER_ROLE, msg.sender) || hasRole(SHOW_STOPPER_ROLE, msg.sender),
-=======
     IAccessControlConfig _accessControlConfig = IAccessControlConfig(bookKeeper.accessControlConfig());
     require(
       _accessControlConfig.hasRole(_accessControlConfig.OWNER_ROLE(), msg.sender) ||
         _accessControlConfig.hasRole(keccak256("SHOW_STOPPER_ROLE"), msg.sender),
->>>>>>> 29cbc461
       "!(ownerRole or showStopperRole)"
     );
     require(live == 0, "AuthTokenAdapter/not-caged");
@@ -127,17 +99,10 @@
    * @param _msgSender The source address which transfer token
    */
   function deposit(
-<<<<<<< HEAD
-    address urn,
-    uint256 wad,
-    address msgSender
-  ) external override nonReentrant {
-=======
     address _urn,
     uint256 _wad,
     address _msgSender
   ) external override nonReentrant whenNotPaused {
->>>>>>> 29cbc461
     require(hasRole(WHITELISTED, msg.sender), "AuthTokenAdapter/not-whitelisted");
     require(live == 1, "AuthTokenAdapter/not-live");
     uint256 _wad18 = mul(_wad, 10**(18 - decimals));
@@ -180,15 +145,4 @@
     );
     _unpause();
   }
-
-  // --- pause ---
-  function pause() external {
-    require(hasRole(OWNER_ROLE, msg.sender) || hasRole(GOV_ROLE, msg.sender), "!(ownerRole or govRole)");
-    _pause();
-  }
-
-  function unpause() external {
-    require(hasRole(OWNER_ROLE, msg.sender) || hasRole(GOV_ROLE, msg.sender), "!(ownerRole or govRole)");
-    _unpause();
-  }
 }