// SPDX-License-Identifier: AGPL-3.0-or-later
pragma solidity 0.6.12;
pragma experimental ABIEncoderV2;

import "@openzeppelin/contracts-upgradeable/utils/PausableUpgradeable.sol";
import "@openzeppelin/contracts-upgradeable/access/AccessControlUpgradeable.sol";
import "@openzeppelin/contracts-upgradeable/utils/ReentrancyGuardUpgradeable.sol";

import "../interfaces/IBookKeeper.sol";
import "../interfaces/ICagable.sol";
import "../interfaces/ICollateralPoolConfig.sol";
import "../interfaces/IAccessControlConfig.sol";

/// @title BookKeeper
/// @author Alpaca Fin Corporation
/** @notice A contract which acts as a book keeper of the Alpaca Stablecoin protocol. 
    It has the ability to move collateral token and stablecoin with in the accounting state variable. 
*/

<<<<<<< HEAD
contract BookKeeper is IBookKeeper, PausableUpgradeable, ICagable {
  bytes32 public constant OWNER_ROLE = 0x00;
=======
contract BookKeeper is
  IBookKeeper,
  PausableUpgradeable,
  AccessControlUpgradeable,
  ReentrancyGuardUpgradeable,
  ICagable
{
  bytes32 public constant OWNER_ROLE = DEFAULT_ADMIN_ROLE;
  bytes32 public constant GOV_ROLE = keccak256("GOV_ROLE");
  bytes32 public constant PRICE_ORACLE_ROLE = keccak256("PRICE_ORACLE_ROLE");
  bytes32 public constant ADAPTER_ROLE = keccak256("ADAPTER_ROLE");
  bytes32 public constant LIQUIDATION_ENGINE_ROLE = keccak256("LIQUIDATION_ENGINE_ROLE");
  bytes32 public constant STABILITY_FEE_COLLECTOR_ROLE = keccak256("STABILITY_FEE_COLLECTOR_ROLE");
  bytes32 public constant SHOW_STOPPER_ROLE = keccak256("SHOW_STOPPER_ROLE");
  bytes32 public constant POSITION_MANAGER_ROLE = keccak256("POSITION_MANAGER_ROLE");
  bytes32 public constant MINTABLE_ROLE = keccak256("MINTABLE_ROLE");
>>>>>>> 45e796cd

  function pause() external {
    require(
      IAccessControlConfig(accessControlConfig).hasRole(OWNER_ROLE, msg.sender) ||
        IAccessControlConfig(accessControlConfig).hasRole(keccak256("GOV_ROLE"), msg.sender),
      "!(ownerRole or govRole)"
    );
    _pause();
  }

  function unpause() external {
    require(
      IAccessControlConfig(accessControlConfig).hasRole(OWNER_ROLE, msg.sender) ||
        IAccessControlConfig(accessControlConfig).hasRole(keccak256("GOV_ROLE"), msg.sender),
      "!(ownerRole or govRole)"
    );
    _unpause();
  }

  /// @dev This is the mapping which stores the consent or allowance to adjust positions by the position addresses.
  /// @dev `address` The position address
  /// @dev `address` The allowance delegate address
  /// @dev `uint256` true (1) means allowed or false (0) means not allowed
  mapping(address => mapping(address => uint256)) public override positionWhitelist;

  /// @dev Give an allowance to the `usr` address to adjust the position address who is the caller.
  /// @dev `usr` The address to be allowed to adjust position
  function whitelist(address toBeWhitelistedAddress) external override whenNotPaused {
    positionWhitelist[msg.sender][toBeWhitelistedAddress] = 1;
  }

  /// @dev Revoke an allowance from the `usr` address to adjust the position address who is the caller.
  /// @dev `usr` The address to be revoked from adjusting position
  function blacklist(address toBeBlacklistedAddress) external override whenNotPaused {
    positionWhitelist[msg.sender][toBeBlacklistedAddress] = 0;
  }

  /// @dev Check if the `usr` address is allowed to adjust the position address (`bit`).
  /// @param bit The position address
  /// @param usr The address to be checked for permission
  function wish(address bit, address usr) internal view returns (bool) {
    return either(bit == usr, positionWhitelist[bit][usr] == 1);
  }

  // --- Data ---
  struct Position {
    uint256 lockedCollateral; // Locked collateral inside this position (used for minting)                  [wad]
    uint256 debtShare; // The debt share of this position or the share amount of minted Alpaca Stablecoin   [wad]
  }

  mapping(bytes32 => mapping(address => Position)) public override positions; // mapping of all positions by collateral pool id and position address
  mapping(bytes32 => mapping(address => uint256)) public override collateralToken; // the accounting of collateral token which is deposited into the protocol [wad]
  mapping(address => uint256) public override stablecoin; // the accounting of the stablecoin that is deposited or has not been withdrawn from the protocol [rad]
  mapping(address => uint256) public override systemBadDebt; // the bad debt of the system from late liquidation [rad]

  uint256 public override totalStablecoinIssued; // Total stable coin issued or total stalbecoin in circulation   [rad]
  uint256 public totalUnbackedStablecoin; // Total unbacked stable coin  [rad]
  uint256 public totalDebtCeiling; // Total debt ceiling  [rad]
  uint256 public live; // Active Flag
  address public override collateralPoolConfig;
  address public override accessControlConfig;

  // --- Init ---
  function initialize(address _collateralPoolConfig, address _accessControlConfig) external initializer {
    PausableUpgradeable.__Pausable_init();
<<<<<<< HEAD
=======
    AccessControlUpgradeable.__AccessControl_init();
    ReentrancyGuardUpgradeable.__ReentrancyGuard_init();
>>>>>>> 45e796cd

    collateralPoolConfig = _collateralPoolConfig;

    accessControlConfig = _accessControlConfig;

    live = 1;
  }

  // --- Math ---
  function add(uint256 x, int256 y) internal pure returns (uint256 z) {
    z = x + uint256(y);
    require(y >= 0 || z <= x);
    require(y <= 0 || z >= x);
  }

  function sub(uint256 x, int256 y) internal pure returns (uint256 z) {
    z = x - uint256(y);
    require(y <= 0 || z <= x);
    require(y >= 0 || z >= x);
  }

  function mul(uint256 x, int256 y) internal pure returns (int256 z) {
    z = int256(x) * y;
    require(int256(x) >= 0);
    require(y == 0 || z / y == int256(x));
  }

  function add(uint256 x, uint256 y) internal pure returns (uint256 z) {
    require((z = x + y) >= x);
  }

  function sub(uint256 x, uint256 y) internal pure returns (uint256 z) {
    require((z = x - y) <= x);
  }

  function mul(uint256 x, uint256 y) internal pure returns (uint256 z) {
    require(y == 0 || (z = x * y) / y == x);
  }

  // --- Administration ---
  event LogSetTotalDebtCeiling(address indexed _caller, uint256 _totalDebtCeiling);
  event LogSetAccessControlConfig(address indexed _caller, address _accessControlConfig);

  function setTotalDebtCeiling(uint256 _totalDebtCeiling) external {
    require(
      IAccessControlConfig(accessControlConfig).hasRole(
        IAccessControlConfig(accessControlConfig).OWNER_ROLE(),
        msg.sender
      ),
      "!ownerRole"
    );
    require(live == 1, "BookKeeper/not-live");
    totalDebtCeiling = _totalDebtCeiling;
    emit LogSetTotalDebtCeiling(msg.sender, _totalDebtCeiling);
  }

  function setAccessControlConfig(address _accessControlConfig) external {
    require(
      IAccessControlConfig(accessControlConfig).hasRole(
        IAccessControlConfig(accessControlConfig).OWNER_ROLE(),
        msg.sender
      ),
      "!ownerRole"
    );

    IAccessControlConfig(_accessControlConfig).hasRole(
      IAccessControlConfig(accessControlConfig).OWNER_ROLE(),
      msg.sender
    ); // Sanity Check Call
    accessControlConfig = _accessControlConfig;

    emit LogSetAccessControlConfig(msg.sender, _accessControlConfig);
  }

  function cage() external override {
    require(
      IAccessControlConfig(accessControlConfig).hasRole(
        IAccessControlConfig(accessControlConfig).OWNER_ROLE(),
        msg.sender
      ) ||
        IAccessControlConfig(accessControlConfig).hasRole(
          IAccessControlConfig(accessControlConfig).SHOW_STOPPER_ROLE(),
          msg.sender
        ),
      "!(ownerRole or showStopperRole)"
    );
    require(live == 1, "BookKeeper/not-live");
    live = 0;

    emit Cage();
  }

  function uncage() external override {
    require(
      IAccessControlConfig(accessControlConfig).hasRole(
        IAccessControlConfig(accessControlConfig).OWNER_ROLE(),
        msg.sender
      ) ||
        IAccessControlConfig(accessControlConfig).hasRole(
          IAccessControlConfig(accessControlConfig).SHOW_STOPPER_ROLE(),
          msg.sender
        ),
      "!(ownerRole or showStopperRole)"
    );
    require(live == 0, "BookKeeper/not-caged");
    live = 1;

    emit Uncage();
  }

  // --- Fungibility ---
  /// @dev Add or remove collateral token balance to an address within the accounting of the protocol
  /// @param collateralPoolId The collateral pool id
  /// @param usr The target address
  /// @param amount The collateral amount in [wad]
  function addCollateral(
    bytes32 collateralPoolId,
    address usr,
    int256 amount
<<<<<<< HEAD
  ) external override whenNotPaused {
    require(
      IAccessControlConfig(accessControlConfig).hasRole(
        IAccessControlConfig(accessControlConfig).ADAPTER_ROLE(),
        msg.sender
      ),
      "!adapterRole"
    );
=======
  ) external override nonReentrant whenNotPaused {
    require(hasRole(ADAPTER_ROLE, msg.sender), "!adapterRole");
>>>>>>> 45e796cd
    collateralToken[collateralPoolId][usr] = add(collateralToken[collateralPoolId][usr], amount);
  }

  /// @dev Move a balance of collateral token from a source address to a destination address within the accounting of the protocol
  /// @param collateralPoolId the collateral pool id
  /// @param src The source address
  /// @param dst The destination address
  /// @param amount The collateral amount in [wad]
  function moveCollateral(
    bytes32 collateralPoolId,
    address src,
    address dst,
    uint256 amount
  ) external override nonReentrant whenNotPaused {
    require(wish(src, msg.sender), "BookKeeper/not-allowed");
    collateralToken[collateralPoolId][src] = sub(collateralToken[collateralPoolId][src], amount);
    collateralToken[collateralPoolId][dst] = add(collateralToken[collateralPoolId][dst], amount);
  }

  /// @dev Move a balance of stablecoin from a source address to a destination address within the accounting of the protocol
  /// @param src The source address
  /// @param dst The destination address
  /// @param value The stablecoin value in [rad]
  function moveStablecoin(
    address src,
    address dst,
    uint256 value
  ) external override nonReentrant whenNotPaused {
    require(wish(src, msg.sender), "BookKeeper/not-allowed");
    stablecoin[src] = sub(stablecoin[src], value);
    stablecoin[dst] = add(stablecoin[dst], value);
  }

  function either(bool x, bool y) internal pure returns (bool z) {
    assembly {
      z := or(x, y)
    }
  }

  function both(bool x, bool y) internal pure returns (bool z) {
    assembly {
      z := and(x, y)
    }
  }

  // --- CDP Manipulation ---
  /// @dev Adjust a position on the target position address to perform locking/unlocking of collateral and minting/repaying of stablecoin
  /// @param collateralPoolId Collateral pool id
  /// @param positionAddress Address of the position
  /// @param collateralOwner The payer/receiver of the collateral token, the collateral token must already be deposited into the protocol in case of locking the collateral
  /// @param stablecoinOwner The payer/receiver of the stablecoin, the stablecoin must already be deposited into the protocol in case of repaying debt
  /// @param collateralValue The value of the collateral to lock/unlock
  /// @param debtShare The debt share of stalbecoin to mint/repay. Please pay attention that this is a debt share not debt value.
  function adjustPosition(
    bytes32 collateralPoolId,
    address positionAddress,
    address collateralOwner,
    address stablecoinOwner,
    int256 collateralValue,
    int256 debtShare
<<<<<<< HEAD
  ) external override whenNotPaused {
    require(
      IAccessControlConfig(accessControlConfig).hasRole(
        IAccessControlConfig(accessControlConfig).POSITION_MANAGER_ROLE(),
        msg.sender
      ),
      "!positionManagerRole"
    );
=======
  ) external override nonReentrant whenNotPaused {
    require(hasRole(POSITION_MANAGER_ROLE, msg.sender), "!positionManagerRole");
>>>>>>> 45e796cd

    // system is live
    require(live == 1, "BookKeeper/not-live");

    Position memory position = positions[collateralPoolId][positionAddress];
    ICollateralPoolConfig.CollateralPool memory collateralPool = ICollateralPoolConfig(collateralPoolConfig)
      .collateralPools(collateralPoolId);
    // collateralPool has been initialised
    require(collateralPool.debtAccumulatedRate != 0, "BookKeeper/collateralPool-not-init");
    position.lockedCollateral = add(position.lockedCollateral, collateralValue);
    position.debtShare = add(position.debtShare, debtShare);
    collateralPool.totalDebtShare = add(collateralPool.totalDebtShare, debtShare);
    ICollateralPoolConfig(collateralPoolConfig).setTotalDebtShare(collateralPoolId, collateralPool.totalDebtShare);

    int256 debtValue = mul(collateralPool.debtAccumulatedRate, debtShare);
    uint256 positionDebtValue = mul(collateralPool.debtAccumulatedRate, position.debtShare);
    totalStablecoinIssued = add(totalStablecoinIssued, debtValue);

    // either debt has decreased, or debt ceilings are not exceeded
    require(
      either(
        debtShare <= 0,
        both(
          mul(collateralPool.totalDebtShare, collateralPool.debtAccumulatedRate) <= collateralPool.debtCeiling,
          totalStablecoinIssued <= totalDebtCeiling
        )
      ),
      "BookKeeper/ceiling-exceeded"
    );
    // position is either less risky than before, or it is safe :: check work factor
    require(
      either(
        both(debtShare <= 0, collateralValue >= 0),
        positionDebtValue <= mul(position.lockedCollateral, collateralPool.priceWithSafetyMargin)
      ),
      "BookKeeper/not-safe"
    );

    // position is either more safe, or the owner consents
    require(
      either(both(debtShare <= 0, collateralValue >= 0), wish(positionAddress, msg.sender)),
      "BookKeeper/not-allowed-position-address"
    );
    // collateral src consents
    require(either(collateralValue <= 0, wish(collateralOwner, msg.sender)), "BookKeeper/not-allowed-collateral-owner");
    // debt dst consents
    require(either(debtShare >= 0, wish(stablecoinOwner, msg.sender)), "BookKeeper/not-allowed-stablecoin-owner");

    // position has no debt, or a non-debtFloory amount
    require(either(position.debtShare == 0, positionDebtValue >= collateralPool.debtFloor), "BookKeeper/debt-floor");
    collateralToken[collateralPoolId][collateralOwner] = sub(
      collateralToken[collateralPoolId][collateralOwner],
      collateralValue
    );
    stablecoin[stablecoinOwner] = add(stablecoin[stablecoinOwner], debtValue);

    positions[collateralPoolId][positionAddress] = position;
  }

  // --- CDP Fungibility ---
  /// @dev Move the collateral or stablecoin debt inside a position to another position
  /// @param collateralPoolId Collateral pool id
  /// @param src Source address of the position
  /// @param dst Destination address of the position
  /// @param collateralAmount The amount of the locked collateral to be moved
  /// @param debtShare The debt share of stalbecoin to be moved
  function movePosition(
    bytes32 collateralPoolId,
    address src,
    address dst,
    int256 collateralAmount,
    int256 debtShare
<<<<<<< HEAD
  ) external override whenNotPaused {
    require(
      IAccessControlConfig(accessControlConfig).hasRole(
        IAccessControlConfig(accessControlConfig).POSITION_MANAGER_ROLE(),
        msg.sender
      ),
      "!positionManagerRole"
    );
=======
  ) external override nonReentrant whenNotPaused {
    require(hasRole(POSITION_MANAGER_ROLE, msg.sender), "!positionManagerRole");
>>>>>>> 45e796cd

    Position storage _positionSrc = positions[collateralPoolId][src];
    Position storage _positionDst = positions[collateralPoolId][dst];
    ICollateralPoolConfig.CollateralPool memory collateralPool = ICollateralPoolConfig(collateralPoolConfig)
      .collateralPools(collateralPoolId);

    _positionSrc.lockedCollateral = sub(_positionSrc.lockedCollateral, collateralAmount);
    _positionSrc.debtShare = sub(_positionSrc.debtShare, debtShare);
    _positionDst.lockedCollateral = add(_positionDst.lockedCollateral, collateralAmount);
    _positionDst.debtShare = add(_positionDst.debtShare, debtShare);

    uint256 utab = mul(_positionSrc.debtShare, collateralPool.debtAccumulatedRate);
    uint256 vtab = mul(_positionDst.debtShare, collateralPool.debtAccumulatedRate);

    // both sides consent
    require(both(wish(src, msg.sender), wish(dst, msg.sender)), "BookKeeper/not-allowed");

    // both sides safe
    require(
      utab <= mul(_positionSrc.lockedCollateral, collateralPool.priceWithSafetyMargin),
      "BookKeeper/not-safe-src"
    );
    require(
      vtab <= mul(_positionDst.lockedCollateral, collateralPool.priceWithSafetyMargin),
      "BookKeeper/not-safe-dst"
    );

    // both sides non-debtFloory
    require(either(utab >= collateralPool.debtFloor, _positionSrc.debtShare == 0), "BookKeeper/debt-floor-src");
    require(either(vtab >= collateralPool.debtFloor, _positionDst.debtShare == 0), "BookKeeper/debt-floor-dst");
  }

  // --- CDP Confiscation ---
  /** @dev Confiscate position from the owner for the position to be liquidated.
      The position will be confiscated of collateral in which these collateral will be sold through a liquidation process to repay the stablecoin debt.
      The confiscated collateral will be seized by the Auctioneer contracts and will be moved to the corresponding liquidator addresses upon later.
      The stablecoin debt will be mark up on the SystemDebtEngine contract first. This would signify that the system currently has a bad debt of this amount. 
      But it will be cleared later on from a successful liquidation. If this debt is not fully liquidated, the remaining debt will stay inside SystemDebtEngine as bad debt.
  */
  /// @param collateralPoolId Collateral pool id
  /// @param positionAddress The position address
  /// @param collateralCreditor The address which will temporarily own the collateral of the liquidated position; this will always be the Auctioneer
  /// @param stablecoinDebtor The address which will be the one to be in debt for the amount of stablecoin debt of the liquidated position, this will always be the SystemDebtEngine
  /// @param collateralAmount The amount of collateral to be confiscated [wad]
  /// @param debtShare The debt share to be confiscated [wad]
  function confiscatePosition(
    bytes32 collateralPoolId,
    address positionAddress,
    address collateralCreditor,
    address stablecoinDebtor,
    int256 collateralAmount,
    int256 debtShare
<<<<<<< HEAD
  ) external override whenNotPaused {
    require(
      IAccessControlConfig(accessControlConfig).hasRole(
        IAccessControlConfig(accessControlConfig).LIQUIDATION_ENGINE_ROLE(),
        msg.sender
      ),
      "!liquidationEngineRole"
    );
=======
  ) external override nonReentrant whenNotPaused {
    require(hasRole(LIQUIDATION_ENGINE_ROLE, msg.sender), "!liquidationEngineRole");
>>>>>>> 45e796cd

    Position storage position = positions[collateralPoolId][positionAddress];
    ICollateralPoolConfig.CollateralPool memory collateralPool = ICollateralPoolConfig(collateralPoolConfig)
      .collateralPools(collateralPoolId);

    position.lockedCollateral = add(position.lockedCollateral, collateralAmount);
    position.debtShare = add(position.debtShare, debtShare);
    collateralPool.totalDebtShare = add(collateralPool.totalDebtShare, debtShare);
    ICollateralPoolConfig(collateralPoolConfig).setTotalDebtShare(collateralPoolId, collateralPool.totalDebtShare);

    int256 debtValue = mul(collateralPool.debtAccumulatedRate, debtShare);

    collateralToken[collateralPoolId][collateralCreditor] = sub(
      collateralToken[collateralPoolId][collateralCreditor],
      collateralAmount
    );
    systemBadDebt[stablecoinDebtor] = sub(systemBadDebt[stablecoinDebtor], debtValue);
    totalUnbackedStablecoin = sub(totalUnbackedStablecoin, debtValue);
  }

  // --- Settlement ---
  /** @dev Settle the system bad debt of the caller.
      This function will always be called by the SystemDebtEngine which will be the contract that always incur the system debt.
      By executing this function, the SystemDebtEngine must have enough stablecoin which will come from the Surplus of the protocol.
      A successful `settleSystemBadDebt` would remove the bad debt from the system.
  */
  /// @param value the value of stablecoin to be used to settle bad debt [rad]
  function settleSystemBadDebt(uint256 value) external override nonReentrant whenNotPaused {
    systemBadDebt[msg.sender] = sub(systemBadDebt[msg.sender], value);
    stablecoin[msg.sender] = sub(stablecoin[msg.sender], value);
    totalUnbackedStablecoin = sub(totalUnbackedStablecoin, value);
    totalStablecoinIssued = sub(totalStablecoinIssued, value);
  }

  /// @dev Mint unbacked stablecoin without any collateral to be used for incentives and flash mint.
  /// @param from The address which will be the one who incur bad debt (will always be SystemDebtEngine here)
  /// @param to The address which will receive the minted stablecoin
  /// @param value The value of stablecoin to be minted [rad]
  function mintUnbackedStablecoin(
    address from,
    address to,
    uint256 value
<<<<<<< HEAD
  ) external override whenNotPaused {
    require(
      IAccessControlConfig(accessControlConfig).hasRole(
        IAccessControlConfig(accessControlConfig).MINTABLE_ROLE(),
        msg.sender
      ),
      "!mintableRole"
    );
=======
  ) external override nonReentrant whenNotPaused {
    require(hasRole(MINTABLE_ROLE, msg.sender), "!mintableRole");
>>>>>>> 45e796cd
    systemBadDebt[from] = add(systemBadDebt[from], value);
    stablecoin[to] = add(stablecoin[to], value);
    totalUnbackedStablecoin = add(totalUnbackedStablecoin, value);
    totalStablecoinIssued = add(totalStablecoinIssued, value);
  }

  // --- Rates ---
  /** @dev Accrue stability fee or the mint interest rate.
      This function will always be called only by the StabilityFeeCollector contract.
      `debtAccumulatedRate` of a collateral pool is the exchange rate of the stablecoin minted from that pool (think of it like ibToken price from Lending Vault).
      The higher the `debtAccumulatedRate` means the minter of the stablecoin will beed to pay back the debt with higher amount.
      The point of Stability Fee is to collect a surplus amount from minters and this is technically done by incrementing the `debtAccumulatedRate` overtime.
  */
  /// @param collateralPoolId Collateral pool id
  /// @param stabilityFeeRecipient The address which will receive the surplus from Stability Fee. This will always be SystemDebtEngine who will use the surplus to settle bad debt.
  /// @param debtAccumulatedRate The difference value of `debtAccumulatedRate` which will be added to the current value of `debtAccumulatedRate`. [ray]
  function accrueStabilityFee(
    bytes32 collateralPoolId,
    address stabilityFeeRecipient,
    int256 debtAccumulatedRate
<<<<<<< HEAD
  ) external override whenNotPaused {
    require(
      IAccessControlConfig(accessControlConfig).hasRole(
        IAccessControlConfig(accessControlConfig).STABILITY_FEE_COLLECTOR_ROLE(),
        msg.sender
      ),
      "!stabilityFeeCollectorRole"
    );
=======
  ) external override nonReentrant whenNotPaused {
    require(hasRole(STABILITY_FEE_COLLECTOR_ROLE, msg.sender), "!stabilityFeeCollectorRole");
>>>>>>> 45e796cd
    require(live == 1, "BookKeeper/not-live");
    ICollateralPoolConfig.CollateralPool memory collateralPool = ICollateralPoolConfig(collateralPoolConfig)
      .collateralPools(collateralPoolId);
    collateralPool.debtAccumulatedRate = add(collateralPool.debtAccumulatedRate, debtAccumulatedRate);
    ICollateralPoolConfig(collateralPoolConfig).setDebtAccumulatedRate(
      collateralPoolId,
      collateralPool.debtAccumulatedRate
    );
    int256 value = mul(collateralPool.totalDebtShare, debtAccumulatedRate); // [rad]
    stablecoin[stabilityFeeRecipient] = add(stablecoin[stabilityFeeRecipient], value);
    totalStablecoinIssued = add(totalStablecoinIssued, value);
  }
}<|MERGE_RESOLUTION|>--- conflicted
+++ resolved
@@ -17,27 +17,8 @@
     It has the ability to move collateral token and stablecoin with in the accounting state variable. 
 */
 
-<<<<<<< HEAD
-contract BookKeeper is IBookKeeper, PausableUpgradeable, ICagable {
+contract BookKeeper is IBookKeeper, PausableUpgradeable, ReentrancyGuardUpgradeable, ICagable {
   bytes32 public constant OWNER_ROLE = 0x00;
-=======
-contract BookKeeper is
-  IBookKeeper,
-  PausableUpgradeable,
-  AccessControlUpgradeable,
-  ReentrancyGuardUpgradeable,
-  ICagable
-{
-  bytes32 public constant OWNER_ROLE = DEFAULT_ADMIN_ROLE;
-  bytes32 public constant GOV_ROLE = keccak256("GOV_ROLE");
-  bytes32 public constant PRICE_ORACLE_ROLE = keccak256("PRICE_ORACLE_ROLE");
-  bytes32 public constant ADAPTER_ROLE = keccak256("ADAPTER_ROLE");
-  bytes32 public constant LIQUIDATION_ENGINE_ROLE = keccak256("LIQUIDATION_ENGINE_ROLE");
-  bytes32 public constant STABILITY_FEE_COLLECTOR_ROLE = keccak256("STABILITY_FEE_COLLECTOR_ROLE");
-  bytes32 public constant SHOW_STOPPER_ROLE = keccak256("SHOW_STOPPER_ROLE");
-  bytes32 public constant POSITION_MANAGER_ROLE = keccak256("POSITION_MANAGER_ROLE");
-  bytes32 public constant MINTABLE_ROLE = keccak256("MINTABLE_ROLE");
->>>>>>> 45e796cd
 
   function pause() external {
     require(
@@ -103,11 +84,7 @@
   // --- Init ---
   function initialize(address _collateralPoolConfig, address _accessControlConfig) external initializer {
     PausableUpgradeable.__Pausable_init();
-<<<<<<< HEAD
-=======
-    AccessControlUpgradeable.__AccessControl_init();
     ReentrancyGuardUpgradeable.__ReentrancyGuard_init();
->>>>>>> 45e796cd
 
     collateralPoolConfig = _collateralPoolConfig;
 
@@ -227,8 +204,7 @@
     bytes32 collateralPoolId,
     address usr,
     int256 amount
-<<<<<<< HEAD
-  ) external override whenNotPaused {
+  ) external override nonReentrant whenNotPaused {
     require(
       IAccessControlConfig(accessControlConfig).hasRole(
         IAccessControlConfig(accessControlConfig).ADAPTER_ROLE(),
@@ -236,10 +212,6 @@
       ),
       "!adapterRole"
     );
-=======
-  ) external override nonReentrant whenNotPaused {
-    require(hasRole(ADAPTER_ROLE, msg.sender), "!adapterRole");
->>>>>>> 45e796cd
     collateralToken[collateralPoolId][usr] = add(collateralToken[collateralPoolId][usr], amount);
   }
 
@@ -300,8 +272,7 @@
     address stablecoinOwner,
     int256 collateralValue,
     int256 debtShare
-<<<<<<< HEAD
-  ) external override whenNotPaused {
+  ) external override nonReentrant whenNotPaused {
     require(
       IAccessControlConfig(accessControlConfig).hasRole(
         IAccessControlConfig(accessControlConfig).POSITION_MANAGER_ROLE(),
@@ -309,10 +280,6 @@
       ),
       "!positionManagerRole"
     );
-=======
-  ) external override nonReentrant whenNotPaused {
-    require(hasRole(POSITION_MANAGER_ROLE, msg.sender), "!positionManagerRole");
->>>>>>> 45e796cd
 
     // system is live
     require(live == 1, "BookKeeper/not-live");
@@ -385,8 +352,7 @@
     address dst,
     int256 collateralAmount,
     int256 debtShare
-<<<<<<< HEAD
-  ) external override whenNotPaused {
+  ) external override nonReentrant whenNotPaused {
     require(
       IAccessControlConfig(accessControlConfig).hasRole(
         IAccessControlConfig(accessControlConfig).POSITION_MANAGER_ROLE(),
@@ -394,10 +360,6 @@
       ),
       "!positionManagerRole"
     );
-=======
-  ) external override nonReentrant whenNotPaused {
-    require(hasRole(POSITION_MANAGER_ROLE, msg.sender), "!positionManagerRole");
->>>>>>> 45e796cd
 
     Position storage _positionSrc = positions[collateralPoolId][src];
     Position storage _positionDst = positions[collateralPoolId][dst];
@@ -450,8 +412,7 @@
     address stablecoinDebtor,
     int256 collateralAmount,
     int256 debtShare
-<<<<<<< HEAD
-  ) external override whenNotPaused {
+  ) external override nonReentrant whenNotPaused {
     require(
       IAccessControlConfig(accessControlConfig).hasRole(
         IAccessControlConfig(accessControlConfig).LIQUIDATION_ENGINE_ROLE(),
@@ -459,10 +420,6 @@
       ),
       "!liquidationEngineRole"
     );
-=======
-  ) external override nonReentrant whenNotPaused {
-    require(hasRole(LIQUIDATION_ENGINE_ROLE, msg.sender), "!liquidationEngineRole");
->>>>>>> 45e796cd
 
     Position storage position = positions[collateralPoolId][positionAddress];
     ICollateralPoolConfig.CollateralPool memory collateralPool = ICollateralPoolConfig(collateralPoolConfig)
@@ -505,8 +462,7 @@
     address from,
     address to,
     uint256 value
-<<<<<<< HEAD
-  ) external override whenNotPaused {
+  ) external override nonReentrant whenNotPaused {
     require(
       IAccessControlConfig(accessControlConfig).hasRole(
         IAccessControlConfig(accessControlConfig).MINTABLE_ROLE(),
@@ -514,10 +470,6 @@
       ),
       "!mintableRole"
     );
-=======
-  ) external override nonReentrant whenNotPaused {
-    require(hasRole(MINTABLE_ROLE, msg.sender), "!mintableRole");
->>>>>>> 45e796cd
     systemBadDebt[from] = add(systemBadDebt[from], value);
     stablecoin[to] = add(stablecoin[to], value);
     totalUnbackedStablecoin = add(totalUnbackedStablecoin, value);
@@ -538,8 +490,7 @@
     bytes32 collateralPoolId,
     address stabilityFeeRecipient,
     int256 debtAccumulatedRate
-<<<<<<< HEAD
-  ) external override whenNotPaused {
+  ) external override nonReentrant whenNotPaused {
     require(
       IAccessControlConfig(accessControlConfig).hasRole(
         IAccessControlConfig(accessControlConfig).STABILITY_FEE_COLLECTOR_ROLE(),
@@ -547,10 +498,6 @@
       ),
       "!stabilityFeeCollectorRole"
     );
-=======
-  ) external override nonReentrant whenNotPaused {
-    require(hasRole(STABILITY_FEE_COLLECTOR_ROLE, msg.sender), "!stabilityFeeCollectorRole");
->>>>>>> 45e796cd
     require(live == 1, "BookKeeper/not-live");
     ICollateralPoolConfig.CollateralPool memory collateralPool = ICollateralPoolConfig(collateralPoolConfig)
       .collateralPools(collateralPoolId);
