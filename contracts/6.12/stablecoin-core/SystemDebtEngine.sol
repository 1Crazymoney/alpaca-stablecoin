--- conflicted
+++ resolved
@@ -22,11 +22,8 @@
 import "@openzeppelin/contracts-upgradeable/access/OwnableUpgradeable.sol";
 import "@openzeppelin/contracts-upgradeable/utils/PausableUpgradeable.sol";
 import "@openzeppelin/contracts-upgradeable/access/AccessControlUpgradeable.sol";
-<<<<<<< HEAD
+import "@openzeppelin/contracts-upgradeable/utils/ReentrancyGuardUpgradeable.sol";
 import "../interfaces/IBookKeeper.sol";
-=======
-import "@openzeppelin/contracts-upgradeable/utils/ReentrancyGuardUpgradeable.sol";
->>>>>>> 88541bf7
 
 // FIXME: This contract was altered compared to the production version.
 // It doesn't use LibNote anymore.
@@ -52,28 +49,12 @@
   function live() external returns (uint256);
 }
 
-<<<<<<< HEAD
-contract SystemDebtEngine is OwnableUpgradeable, PausableUpgradeable, AccessControlUpgradeable {
-=======
-interface GovernmentLike {
-  function dai(address) external view returns (uint256);
-
-  function systemBadDebt(address) external view returns (uint256);
-
-  function settleSystemBadDebt(uint256) external;
-
-  function hope(address) external;
-
-  function nope(address) external;
-}
-
 contract SystemDebtEngine is
   OwnableUpgradeable,
   PausableUpgradeable,
   AccessControlUpgradeable,
   ReentrancyGuardUpgradeable
 {
->>>>>>> 88541bf7
   // --- Auth ---
   mapping(address => uint256) public whitelist;
 
@@ -174,13 +155,8 @@
   }
 
   // Debt settlement
-<<<<<<< HEAD
-  function settleSystemBadDebt(uint256 rad) external {
+  function settleSystemBadDebt(uint256 rad) external nonReentrant {
     require(rad <= bookKeeper.stablecoin(address(this)), "SystemDebtEngine/insufficient-surplus");
-=======
-  function settleSystemBadDebt(uint256 rad) external nonReentrant {
-    require(rad <= government.dai(address(this)), "SystemDebtEngine/insufficient-surplus");
->>>>>>> 88541bf7
     require(
       rad <= sub(sub(bookKeeper.systemBadDebt(address(this)), totalBadDebtValue), totalBadDebtInAuction),
       "SystemDebtEngine/insufficient-debt"
