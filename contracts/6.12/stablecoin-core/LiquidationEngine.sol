// SPDX-License-Identifier: AGPL-3.0-or-later

/// dog.sol -- Dai liquidation module 2.0

// Copyright (C) 2020-2021 Maker Ecosystem Growth Holdings, INC.
//
// This program is free software: you can redistribute it and/or modify
// it under the terms of the GNU Affero General Public License as published by
// the Free Software Foundation, either version 3 of the License, or
// (at your option) any later version.
//
// This program is distributed in the hope that it will be useful,
// but WITHOUT ANY WARRANTY; without even the implied warranty of
// MERCHANTABILITY or FITNESS FOR A PARTICULAR PURPOSE.  See the
// GNU Affero General Public License for more details.
//
// You should have received a copy of the GNU Affero General Public License
// along with this program.  If not, see <https://www.gnu.org/licenses/>.

pragma solidity 0.6.12;

import "@openzeppelin/contracts-upgradeable/utils/PausableUpgradeable.sol";
import "@openzeppelin/contracts-upgradeable/access/AccessControlUpgradeable.sol";
import "@openzeppelin/contracts-upgradeable/utils/ReentrancyGuardUpgradeable.sol";

import "../interfaces/IBookKeeper.sol";
import "../interfaces/IAuctioneer.sol";
import "../interfaces/ILiquidationEngine.sol";
import "../interfaces/ISystemDebtEngine.sol";
import "../interfaces/ILiquidationStrategy.sol";

/// @title LiquidationEngine
/// @author Alpaca Fin Corporation
/** @notice A contract which is the manager for all of the liquidations of the protocol.
    LiquidationEngine will be the interface for the liquidator to trigger any positions into the liquidation process.
*/

contract LiquidationEngine is
  PausableUpgradeable,
  AccessControlUpgradeable,
  ReentrancyGuardUpgradeable,
  ILiquidationEngine
{
  bytes32 public constant OWNER_ROLE = DEFAULT_ADMIN_ROLE;
  bytes32 public constant GOV_ROLE = keccak256("GOV_ROLE");
  bytes32 public constant SHOW_STOPPER_ROLE = keccak256("SHOW_STOPPER_ROLE");

  IBookKeeper public bookKeeper; // CDP Engine

  mapping(bytes32 => address) public override strategies; // Liquidation strategy for each collateral pool

  ISystemDebtEngine public systemDebtEngine; // Debt Engine
  uint256 public live; // Active Flag

  // --- Events ---
<<<<<<< HEAD
  event RemoveRepaidDebtFromAuction(bytes32 indexed collateralPoolId, uint256 rad);
  event SetStrategy(address indexed caller, bytes32 collateralPoolId, address strategy);
=======
>>>>>>> ad553cc3
  event Cage();

  // --- Init ---
  function initialize(address _bookKeeper, address _systemDebtEngine) external initializer {
    PausableUpgradeable.__Pausable_init();
    AccessControlUpgradeable.__AccessControl_init();
    ReentrancyGuardUpgradeable.__ReentrancyGuard_init();

    bookKeeper = IBookKeeper(_bookKeeper);
    systemDebtEngine = ISystemDebtEngine(_systemDebtEngine);

    live = 1;

    // Grant the contract deployer the default admin role: it will be able
    // to grant and revoke any roles
    _setupRole(OWNER_ROLE, msg.sender);
  }

  // --- Math ---
  uint256 constant WAD = 10**18;

  function min(uint256 x, uint256 y) internal pure returns (uint256 z) {
    z = x <= y ? x : y;
  }

  function add(uint256 x, uint256 y) internal pure returns (uint256 z) {
    require((z = x + y) >= x);
  }

  function sub(uint256 x, uint256 y) internal pure returns (uint256 z) {
    require((z = x - y) <= x);
  }

  function mul(uint256 x, uint256 y) internal pure returns (uint256 z) {
    require(y == 0 || (z = x * y) / y == x);
  }

  function setStrategy(bytes32 collateralPoolId, address strategy) external {
    require(hasRole(OWNER_ROLE, msg.sender), "!ownerRole");
    require(live == 1, "LiquidationEngine/not-live");
    strategies[collateralPoolId] = strategy;
    emit SetStrategy(msg.sender, collateralPoolId, strategy);
  }

  function liquidate(
    bytes32 collateralPoolId,
    address positionAddress,
    uint256 debtShareToRepay,
    bytes calldata data
  ) external nonReentrant whenNotPaused returns (uint256 id) {
    require(live == 1, "LiquidationEngine/not-live");
    require(debtShareToRepay != 0, "LiquidationEngine/zero-debtShareToRepay");

    (uint256 positionLockedCollateral, uint256 positionDebtShare) = bookKeeper.positions(
      collateralPoolId,
      positionAddress
    );
    address strategy = strategies[collateralPoolId];
    require(strategy != address(0), "LiquidationEngine/not-setStrategy");
    uint256 debtAccumulatedRate;
    uint256 debtFloor;
    {
      // 1. Check if the position is underwater
      uint256 priceWithSafetyMargin;
      (, debtAccumulatedRate, priceWithSafetyMargin, , debtFloor) = bookKeeper.collateralPools(collateralPoolId);
      require(
        priceWithSafetyMargin > 0 &&
          mul(positionLockedCollateral, priceWithSafetyMargin) < mul(positionDebtShare, debtAccumulatedRate),
        "LiquidationEngine/not-unsafe"
      );
    }

    ILiquidationStrategy(strategy).execute(
      collateralPoolId,
      positionDebtShare,
      positionLockedCollateral,
      positionAddress,
      debtShareToRepay,
      data
    );

    //Get Alpaca Stablecoin from the liquidator for debt repayment
    uint256 debtValueToRepay = mul(debtShareToRepay, debtAccumulatedRate);
    bookKeeper.moveStablecoin(msg.sender, address(systemDebtEngine), debtValueToRepay);
  }

  function cage() external override {
    require(
      hasRole(OWNER_ROLE, msg.sender) || hasRole(SHOW_STOPPER_ROLE, msg.sender),
      "!(ownerRole or showStopperRole)"
    );
    live = 0;
    emit Cage();
  }

  // --- pause ---
  function pause() external {
    require(hasRole(OWNER_ROLE, msg.sender) || hasRole(GOV_ROLE, msg.sender), "!(ownerRole or govRole)");
    _pause();
  }

  function unpause() external {
    require(hasRole(OWNER_ROLE, msg.sender) || hasRole(GOV_ROLE, msg.sender), "!(ownerRole or govRole)");
    _unpause();
  }
}<|MERGE_RESOLUTION|>--- conflicted
+++ resolved
@@ -53,11 +53,8 @@
   uint256 public live; // Active Flag
 
   // --- Events ---
-<<<<<<< HEAD
   event RemoveRepaidDebtFromAuction(bytes32 indexed collateralPoolId, uint256 rad);
   event SetStrategy(address indexed caller, bytes32 collateralPoolId, address strategy);
-=======
->>>>>>> ad553cc3
   event Cage();
 
   // --- Init ---
