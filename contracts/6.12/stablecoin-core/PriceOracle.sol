// SPDX-License-Identifier: AGPL-3.0-or-later

/// spot.sol -- Spotter

// This program is free software: you can redistribute it and/or modify
// it under the terms of the GNU Affero General Public License as published by
// the Free Software Foundation, either version 3 of the License, or
// (at your option) any later version.
//
// This program is distributed in the hope that it will be useful,
// but WITHOUT ANY WARRANTY; without even the implied warranty of
// MERCHANTABILITY or FITNESS FOR A PARTICULAR PURPOSE.  See the
// GNU Affero General Public License for more details.
//
// You should have received a copy of the GNU Affero General Public License
// along with this program.  If not, see <https://www.gnu.org/licenses/>.

pragma solidity 0.6.12;
pragma experimental ABIEncoderV2;

import "@openzeppelin/contracts-upgradeable/utils/PausableUpgradeable.sol";
import "@openzeppelin/contracts-upgradeable/access/AccessControlUpgradeable.sol";
import "@openzeppelin/contracts-upgradeable/utils/ReentrancyGuardUpgradeable.sol";

import "../interfaces/IBookKeeper.sol";
import "../interfaces/IPriceFeed.sol";
import "../interfaces/IPriceOracle.sol";
import "../interfaces/ICagable.sol";
import "../interfaces/ICollateralPoolConfig.sol";

/// @title PriceOracle
/// @author Alpaca Fin Corporation
/** @notice A contract which is the price oracle of the BookKeeper to keep all collateral pools updated with the latest price of the collateral.
    The price oracle is important in reflecting the current state of the market price.
*/

<<<<<<< HEAD
contract PriceOracle is PausableUpgradeable, IPriceOracle, ICagable {
  bytes32 public constant OWNER_ROLE = 0x00;
=======
contract PriceOracle is
  PausableUpgradeable,
  AccessControlUpgradeable,
  ReentrancyGuardUpgradeable,
  IPriceOracle,
  ICagable
{
  bytes32 public constant OWNER_ROLE = DEFAULT_ADMIN_ROLE;
  bytes32 public constant GOV_ROLE = keccak256("GOV_ROLE");
  bytes32 public constant SHOW_STOPPER_ROLE = keccak256("SHOW_STOPPER_ROLE");
>>>>>>> 45e796cd

  // --- Data ---
  struct CollateralPool {
    IPriceFeed priceFeed; // Price Feed
    uint256 liquidationRatio; // Liquidation ratio or Collateral ratio [ray]
  }

  IBookKeeper public bookKeeper; // CDP Engine
  uint256 public override stableCoinReferencePrice; // ref per dai [ray] :: value of stablecoin in the reference asset (e.g. $1 per Alpaca USD)

  uint256 public live;

  // --- Events ---
  event LogSetPrice(
    bytes32 poolId,
    bytes32 rawPrice, // Raw price from price feed [wad]
    uint256 priceWithSafetyMargin // Price with safety margin [ray]
  );

  // --- Init ---
  function initialize(address _bookKeeper) external initializer {
    PausableUpgradeable.__Pausable_init();
<<<<<<< HEAD
=======
    AccessControlUpgradeable.__AccessControl_init();
    ReentrancyGuardUpgradeable.__ReentrancyGuard_init();
>>>>>>> 45e796cd

    IBookKeeper(_bookKeeper).collateralPoolConfig(); // Sanity check call
    bookKeeper = IBookKeeper(_bookKeeper);
    stableCoinReferencePrice = ONE;
    live = 1;
  }

  // --- Math ---
  uint256 constant ONE = 10**27;

  function mul(uint256 x, uint256 y) internal pure returns (uint256 z) {
    require(y == 0 || (z = x * y) / y == x);
  }

  function rdiv(uint256 x, uint256 y) internal pure returns (uint256 z) {
    z = mul(x, ONE) / y;
  }

  // --- Administration ---
  event LogSetStableCoinReferencePrice(address indexed caller, uint256 data);

  function setStableCoinReferencePrice(uint256 _data) external {
    require(IAccessControlConfig(bookKeeper.accessControlConfig()).hasRole(OWNER_ROLE, msg.sender), "!ownerRole");
    require(live == 1, "PriceOracle/not-live");
    stableCoinReferencePrice = _data;
    emit LogSetStableCoinReferencePrice(msg.sender, _data);
  }

  // --- Update value ---
  /// @dev Update the latest price with safety margin of the collateral pool to the BookKeeper
  /// @param _collateralPoolId Collateral pool id
  function setPrice(bytes32 _collateralPoolId) external whenNotPaused {
    IPriceFeed priceFeed = IPriceFeed(
      ICollateralPoolConfig(bookKeeper.collateralPoolConfig()).collateralPools(_collateralPoolId).priceFeed
    );
    uint256 liquidationRatio = ICollateralPoolConfig(bookKeeper.collateralPoolConfig())
      .collateralPools(_collateralPoolId)
      .liquidationRatio;
    (bytes32 rawPrice, bool hasPrice) = priceFeed.peekPrice();
    uint256 priceWithSafetyMargin = hasPrice
      ? rdiv(rdiv(mul(uint256(rawPrice), 10**9), stableCoinReferencePrice), liquidationRatio)
      : 0;
    address collateralPoolConfig = address(bookKeeper.collateralPoolConfig());
    ICollateralPoolConfig(collateralPoolConfig).setPriceWithSafetyMargin(_collateralPoolId, priceWithSafetyMargin);
    emit LogSetPrice(_collateralPoolId, rawPrice, priceWithSafetyMargin);
  }

  function cage() external override {
    require(
      IAccessControlConfig(bookKeeper.accessControlConfig()).hasRole(OWNER_ROLE, msg.sender) ||
        IAccessControlConfig(bookKeeper.accessControlConfig()).hasRole(keccak256("SHOW_STOPPER_ROLE"), msg.sender),
      "!(ownerRole or showStopperRole)"
    );
    require(live == 1, "PriceOracle/not-live");
    live = 0;
    emit Cage();
  }

  function uncage() external override {
    require(
      IAccessControlConfig(bookKeeper.accessControlConfig()).hasRole(OWNER_ROLE, msg.sender) ||
        IAccessControlConfig(bookKeeper.accessControlConfig()).hasRole(keccak256("SHOW_STOPPER_ROLE"), msg.sender),
      "!(ownerRole or showStopperRole)"
    );
    require(live == 0, "PriceOracle/not-caged");
    live = 1;
    emit Uncage();
  }

  // --- pause ---
  function pause() external {
    require(
      IAccessControlConfig(bookKeeper.accessControlConfig()).hasRole(OWNER_ROLE, msg.sender) ||
        IAccessControlConfig(bookKeeper.accessControlConfig()).hasRole(keccak256("GOV_ROLE"), msg.sender),
      "!(ownerRole or govRole)"
    );
    _pause();
  }

  function unpause() external {
    require(
      IAccessControlConfig(bookKeeper.accessControlConfig()).hasRole(OWNER_ROLE, msg.sender) ||
        IAccessControlConfig(bookKeeper.accessControlConfig()).hasRole(keccak256("GOV_ROLE"), msg.sender),
      "!(ownerRole or govRole)"
    );
    _unpause();
  }
}<|MERGE_RESOLUTION|>--- conflicted
+++ resolved
@@ -34,21 +34,8 @@
     The price oracle is important in reflecting the current state of the market price.
 */
 
-<<<<<<< HEAD
-contract PriceOracle is PausableUpgradeable, IPriceOracle, ICagable {
+contract PriceOracle is PausableUpgradeable, ReentrancyGuardUpgradeable, IPriceOracle, ICagable {
   bytes32 public constant OWNER_ROLE = 0x00;
-=======
-contract PriceOracle is
-  PausableUpgradeable,
-  AccessControlUpgradeable,
-  ReentrancyGuardUpgradeable,
-  IPriceOracle,
-  ICagable
-{
-  bytes32 public constant OWNER_ROLE = DEFAULT_ADMIN_ROLE;
-  bytes32 public constant GOV_ROLE = keccak256("GOV_ROLE");
-  bytes32 public constant SHOW_STOPPER_ROLE = keccak256("SHOW_STOPPER_ROLE");
->>>>>>> 45e796cd
 
   // --- Data ---
   struct CollateralPool {
@@ -71,11 +58,7 @@
   // --- Init ---
   function initialize(address _bookKeeper) external initializer {
     PausableUpgradeable.__Pausable_init();
-<<<<<<< HEAD
-=======
-    AccessControlUpgradeable.__AccessControl_init();
     ReentrancyGuardUpgradeable.__ReentrancyGuard_init();
->>>>>>> 45e796cd
 
     IBookKeeper(_bookKeeper).collateralPoolConfig(); // Sanity check call
     bookKeeper = IBookKeeper(_bookKeeper);
