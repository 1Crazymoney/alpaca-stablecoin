// SPDX-License-Identifier: AGPL-3.0-or-later

/// systemDebtEngine.sol -- stablecoin settlement module

// Copyright (C) 2018 Rain <rainbreak@riseup.net>
//
// This program is free software: you can redistribute it and/or modify
// it under the terms of the GNU Affero General Public License as published by
// the Free Software Foundation, either version 3 of the License, or
// (at your option) any later version.
//
// This program is distributed in the hope that it will be useful,
// but WITHOUT ANY WARRANTY; without even the implied warranty of
// MERCHANTABILITY or FITNESS FOR A PARTICULAR PURPOSE.  See the
// GNU Affero General Public License for more details.
//
// You should have received a copy of the GNU Affero General Public License
// along with this program.  If not, see <https://www.gnu.org/licenses/>.

pragma solidity 0.6.12;

import "@openzeppelin/contracts-upgradeable/utils/PausableUpgradeable.sol";
import "@openzeppelin/contracts-upgradeable/access/AccessControlUpgradeable.sol";
import "@openzeppelin/contracts-upgradeable/utils/ReentrancyGuardUpgradeable.sol";
import "../interfaces/IBookKeeper.sol";
import "../interfaces/ISystemDebtEngine.sol";
import "../interfaces/IGenericTokenAdapter.sol";
import "../interfaces/ICagable.sol";

/// @title SystemDebtEngine
/// @author Alpaca Fin Corporation
/** @notice A contract which manages the bad debt and the surplus of the system.
    SystemDebtEngine will be the debitor or debtor when a position is liquidated. 
    The debt recorded in the name of SystemDebtEngine will be considered as system bad debt unless it is cleared by liquidation.
    The stability fee will be accrued and kept within SystemDebtEngine. As it is the debtor, therefore SystemDebtEngine should be the holder of the surplus and use it to settle the bad debt.
*/

contract SystemDebtEngine is PausableUpgradeable, ReentrancyGuardUpgradeable, ISystemDebtEngine, ICagable {
  bytes32 public constant OWNER_ROLE = 0x00;

  // --- Data ---
  IBookKeeper public bookKeeper; // CDP Engine
  uint256 public surplusBuffer; // Surplus buffer         [rad]
  uint256 public live; // Active Flag

  // --- Init ---
  function initialize(address _bookKeeper) external initializer {
    PausableUpgradeable.__Pausable_init();
    ReentrancyGuardUpgradeable.__ReentrancyGuard_init();

    bookKeeper = IBookKeeper(_bookKeeper);
    live = 1;
  }

  // --- Math ---
  function add(uint256 x, uint256 y) internal pure returns (uint256 z) {
    require((z = x + y) >= x);
  }

  function sub(uint256 x, uint256 y) internal pure returns (uint256 z) {
    require((z = x - y) <= x);
  }

  function min(uint256 x, uint256 y) internal pure returns (uint256 z) {
    return x <= y ? x : y;
  }

  // --- withdraw surplus ---
  /// @param amount The amount of collateral. [wad]
  function withdrawCollateralSurplus(
    bytes32 collateralPoolId,
    IGenericTokenAdapter adapter,
    address to,
    uint256 amount // [wad]
  ) external {
    require(IAccessControlConfig(bookKeeper.accessControlConfig()).hasRole(OWNER_ROLE, msg.sender), "!ownerRole");
    bookKeeper.moveCollateral(collateralPoolId, address(this), to, amount);
    adapter.onMoveCollateral(address(this), to, amount, abi.encode(to));
  }

  /// @param value The value of collateral. [rad]
  function withdrawStablecoinSurplus(address to, uint256 value) external {
<<<<<<< HEAD
    require(IAccessControlConfig(bookKeeper.accessControlConfig()).hasRole(OWNER_ROLE, msg.sender), "!ownerRole");
=======
    require(hasRole(OWNER_ROLE, msg.sender), "!ownerRole");
    require(bookKeeper.systemBadDebt(address(this)) == 0, "SystemDebtEngine/system-bad-debt-remaining");
>>>>>>> 282a40d7
    require(sub(bookKeeper.stablecoin(address(this)), value) >= surplusBuffer, "SystemDebtEngine/insufficient-surplus");
    bookKeeper.moveStablecoin(address(this), to, value);
  }

  // --- Administration ---
  event SetSurplusBuffer(address indexed caller, uint256 data);

  function setSurplusBuffer(uint256 _data) external whenNotPaused {
    require(IAccessControlConfig(bookKeeper.accessControlConfig()).hasRole(OWNER_ROLE, msg.sender), "!ownerRole");
    surplusBuffer = _data;
    emit SetSurplusBuffer(msg.sender, _data);
  }

  // Debt settlement
  /** @dev Settle system bad debt as SystemDebtEngine.
      This function could be called by anyone to settle the system bad debt when there is available surplus.
      The stablecoin held by SystemDebtEngine (which is the surplus) will be deducted to compensate the incurred bad debt.
  */
  /// @param value The value of bad debt to be settled. [rad]
  function settleSystemBadDebt(uint256 value) external override whenNotPaused nonReentrant {
    require(value <= bookKeeper.stablecoin(address(this)), "SystemDebtEngine/insufficient-surplus");
    require(value <= bookKeeper.systemBadDebt(address(this)), "SystemDebtEngine/insufficient-debt");
    bookKeeper.settleSystemBadDebt(value);
  }

  function cage() external override {
    require(
      IAccessControlConfig(bookKeeper.accessControlConfig()).hasRole(OWNER_ROLE, msg.sender) ||
        IAccessControlConfig(bookKeeper.accessControlConfig()).hasRole(keccak256("SHOW_STOPPER_ROLE"), msg.sender),
      "!(ownerRole or showStopperRole)"
    );
    require(live == 1, "SystemDebtEngine/not-live");
    live = 0;
    bookKeeper.settleSystemBadDebt(min(bookKeeper.stablecoin(address(this)), bookKeeper.systemBadDebt(address(this))));
    emit Cage();
  }

  function uncage() external override {
    require(
      IAccessControlConfig(bookKeeper.accessControlConfig()).hasRole(OWNER_ROLE, msg.sender) ||
        IAccessControlConfig(bookKeeper.accessControlConfig()).hasRole(keccak256("SHOW_STOPPER_ROLE"), msg.sender),
      "!(ownerRole or showStopperRole)"
    );
    require(live == 0, "SystemDebtEngine/not-caged");
    live = 1;
    emit Uncage();
  }

  // --- pause ---
  function pause() external {
    require(
      IAccessControlConfig(bookKeeper.accessControlConfig()).hasRole(OWNER_ROLE, msg.sender) ||
        IAccessControlConfig(bookKeeper.accessControlConfig()).hasRole(keccak256("GOV_ROLE"), msg.sender),
      "!(ownerRole or govRole)"
    );
    _pause();
  }

  function unpause() external {
    require(
      IAccessControlConfig(bookKeeper.accessControlConfig()).hasRole(OWNER_ROLE, msg.sender) ||
        IAccessControlConfig(bookKeeper.accessControlConfig()).hasRole(keccak256("GOV_ROLE"), msg.sender),
      "!(ownerRole or govRole)"
    );
    _unpause();
  }
}<|MERGE_RESOLUTION|>--- conflicted
+++ resolved
@@ -80,12 +80,8 @@
 
   /// @param value The value of collateral. [rad]
   function withdrawStablecoinSurplus(address to, uint256 value) external {
-<<<<<<< HEAD
     require(IAccessControlConfig(bookKeeper.accessControlConfig()).hasRole(OWNER_ROLE, msg.sender), "!ownerRole");
-=======
-    require(hasRole(OWNER_ROLE, msg.sender), "!ownerRole");
     require(bookKeeper.systemBadDebt(address(this)) == 0, "SystemDebtEngine/system-bad-debt-remaining");
->>>>>>> 282a40d7
     require(sub(bookKeeper.stablecoin(address(this)), value) >= surplusBuffer, "SystemDebtEngine/insufficient-surplus");
     bookKeeper.moveStablecoin(address(this), to, value);
   }
