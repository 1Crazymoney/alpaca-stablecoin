--- conflicted
+++ resolved
@@ -234,7 +234,6 @@
     return sub(rewardToken.balanceOf(address(this)), accRewardBalance);
   }
 
-<<<<<<< HEAD
   /// @dev Harvest rewards for "_positionAddress" and send to "to"
   /// @param _positionAddress The position address that is owned and staked the collateral tokens
   /// @param _to The address to receive the yields
@@ -248,14 +247,6 @@
     if (_harvestTo == address(0)) _harvestTo = msg.sender == _positionAddress ? msg.sender : _to;
     require(_harvestTo != address(0), "IbTokenAdapter/harvest-to-address-zero");
     // 2. Perform actual harvest. Calculate the new accRewardPerShare.
-=======
-  /// @dev Harvest rewards for "from" and send to "to"
-  /// @param from The position address that is owned and staked the collateral tokens
-  /// @param to The address to receive the yields
-  function harvest(address from, address to) internal {
-    require(to != address(0), "IbTokenAdapter/harvest-to-address-zero");
-    // 1. Perform actual harvest. Calculate the new accRewardPerShare.
->>>>>>> 52bdc10e
     if (totalShare > 0) accRewardPerShare = add(accRewardPerShare, rdiv(_harvest(), totalShare));
     // 3. Calculate the rewards that "to" should get by:
     // stake[_positionAddress] * accRewardPerShare (rewards that each share should get) - rewardDebts (what already paid)
@@ -265,11 +256,7 @@
       uint256 back = sub(rewards, rewardDebt);
       uint256 treasuryFee = div(mul(back, treasuryFeeBps), 10000);
       address(rewardToken).safeTransfer(treasuryAccount, treasuryFee);
-<<<<<<< HEAD
-      if (_harvestTo != address(0)) address(rewardToken).safeTransfer(_harvestTo, sub(back, treasuryFee));
-=======
-      address(rewardToken).safeTransfer(to, sub(back, treasuryFee));
->>>>>>> 52bdc10e
+      address(rewardToken).safeTransfer(_harvestTo, sub(back, treasuryFee));
     }
 
     // 3. Update accRewardBalance
