// SPDX-License-Identifier: AGPL-3.0-or-later
/**
  ∩~~~~∩ 
  ξ ･×･ ξ 
  ξ　~　ξ 
  ξ　　 ξ 
  ξ　　 “~～~～〇 
  ξ　　　　　　 ξ 
  ξ ξ ξ~～~ξ ξ ξ 
　 ξ_ξξ_ξ　ξ_ξξ_ξ
Alpaca Fin Corporation
*/

pragma solidity 0.6.12;

import "@openzeppelin/contracts-upgradeable/utils/PausableUpgradeable.sol";
import "@openzeppelin/contracts-upgradeable/access/AccessControlUpgradeable.sol";
import "@openzeppelin/contracts-upgradeable/utils/ReentrancyGuardUpgradeable.sol";

import "../../../interfaces/IAlpacaFairLaunch.sol";
import "../../../interfaces/IBookKeeper.sol";
import "../../../interfaces/IFarmableTokenAdapter.sol";
import "../../../interfaces/ITimeLock.sol";
import "../../../interfaces/IShield.sol";
import "../../../interfaces/ICagable.sol";
import "../../../interfaces/IManager.sol";
import "../../../utils/SafeToken.sol";

/// @title IbTokenAdapter is the adapter that inherited BaseFarmableTokenAdapter.
/// It receives Alpaca's ibTOKEN from users and deposit in Alpaca's FairLaunch.
/// Hence, users will still earn ALPACA rewards while holding positions.
contract IbTokenAdapter is IFarmableTokenAdapter, PausableUpgradeable, ReentrancyGuardUpgradeable, ICagable {
  using SafeToken for address;

  bytes32 public constant OWNER_ROLE = 0x00;

  uint256 internal constant WAD = 10**18;
  uint256 internal constant RAY = 10**27;

  /// @dev The Alpaca's Fairlaunch contract
  IAlpacaFairLaunch public fairlaunch;
  /// @dev The Alpaca's Shield contract
  IShield public shield;
  /// @dev The Timelock that owns Shield
  ITimeLock public timelock;
  /// @dev The pool id that this ibTokenAdapter is working with
  uint256 public pid;

  uint256 public treasuryFeeBps;
  address public treasuryAccount;

  uint256 public live;

  /// @dev Book Keeper instance
  IBookKeeper public bookKeeper;
  /// @dev Collateral Pool ID
  bytes32 public override collateralPoolId;
  /// @dev Token that is used for collateral
  address public override collateralToken;
  /// @dev The decimals of collateralToken
  uint256 public override decimals;
  /// @dev The token that will get after collateral has been staked
  IToken public rewardToken;

  IManager positionManager;

  /// @dev Rewards per collateralToken in RAY
  uint256 public accRewardPerShare;
  /// @dev Total CollateralTokens that has been staked in WAD
  uint256 public totalShare;
  /// @dev Accummulate reward balance in WAD
  uint256 public accRewardBalance;

  /// @dev Mapping of user => rewardDebts
  mapping(address => uint256) public rewardDebts;
  /// @dev Mapping of user => collteralTokens that he is staking
  mapping(address => uint256) public stake;

  uint256 internal to18ConversionFactor;
  uint256 internal toTokenConversionFactor;

  /// @notice Events
  event Deposit(uint256 val);
  event Withdraw(uint256 val);
  event EmergencyWithdaraw();
  event MoveStake(address indexed src, address indexed dst, uint256 wad);

<<<<<<< HEAD
=======
  // --- Auth ---
  bytes32 public constant OWNER_ROLE = DEFAULT_ADMIN_ROLE;
  bytes32 public constant GOV_ROLE = keccak256("GOV_ROLE");

>>>>>>> 45e796cd
  modifier onlyOwner() {
    require(IAccessControlConfig(bookKeeper.accessControlConfig()).hasRole(OWNER_ROLE, msg.sender), "!ownerRole");
    _;
  }

  function initialize(
    address _bookKeeper,
    bytes32 _collateralPoolId,
    address _collateralToken,
    address _rewardToken,
    address _fairlaunch,
    uint256 _pid,
    address _shield,
    address _timelock,
    uint256 _treasuryFeeBps,
    address _treasuryAccount,
    address _positionManager
  ) external initializer {
    // 1. Initialized all dependencies
    PausableUpgradeable.__Pausable_init();
    ReentrancyGuardUpgradeable.__ReentrancyGuard_init();

    // 2. Sanity checks
    (address stakeToken, , , , ) = IAlpacaFairLaunch(_fairlaunch).poolInfo(_pid);
    require(stakeToken == _collateralToken, "IbTokenAdapter/collateralToken-not-match");
    require(IAlpacaFairLaunch(_fairlaunch).alpaca() == _rewardToken, "IbTokenAdapter/reward-token-not-match");
    require(IAlpacaFairLaunch(_fairlaunch).owner() == _shield, "IbTokenAdapter/shield-not-match");
    require(IShield(_shield).owner() == _timelock, "IbTokenAdapter/timelock-not-match");

    fairlaunch = IAlpacaFairLaunch(_fairlaunch);
    shield = IShield(_shield);
    timelock = ITimeLock(_timelock);
    pid = _pid;

    live = 1;

    bookKeeper = IBookKeeper(_bookKeeper);
    collateralPoolId = _collateralPoolId;
    collateralToken = _collateralToken;
    decimals = IToken(collateralToken).decimals();
    require(decimals <= 18, "IbTokenAdapter/decimals > 18");

    to18ConversionFactor = 10**(18 - decimals);
    toTokenConversionFactor = 10**decimals;
    rewardToken = IToken(_rewardToken);

    require(_treasuryAccount != address(0), "IbTokenAdapter/bad treasury account");
    treasuryFeeBps = _treasuryFeeBps;
    treasuryAccount = _treasuryAccount;

    positionManager = IManager(_positionManager);

    address(collateralToken).safeApprove(address(fairlaunch), uint256(-1));
  }

  function add(uint256 x, uint256 y) internal pure returns (uint256 z) {
    require((z = x + y) >= x, "ds-math-add-overflow");
  }

  function sub(uint256 x, uint256 y) internal pure returns (uint256 z) {
    require((z = x - y) <= x, "ds-math-sub-underflow");
  }

  function mul(uint256 x, uint256 y) internal pure returns (uint256 z) {
    require(y == 0 || (z = x * y) / y == x, "ds-math-mul-overflow");
  }

  function div(uint256 x, uint256 y) internal pure returns (uint256 z) {
    require(y > 0, "ds-math-div-by-zero");
    z = x / y;
  }

  function divup(uint256 x, uint256 y) internal pure returns (uint256 z) {
    z = add(x, sub(y, 1)) / y;
  }

  function wmul(uint256 x, uint256 y) internal pure returns (uint256 z) {
    z = mul(x, y) / WAD;
  }

  function wdiv(uint256 x, uint256 y) internal pure returns (uint256 z) {
    z = mul(x, WAD) / y;
  }

  function wdivup(uint256 x, uint256 y) internal pure returns (uint256 z) {
    z = divup(mul(x, WAD), y);
  }

  function rmul(uint256 x, uint256 y) internal pure returns (uint256 z) {
    z = mul(x, y) / RAY;
  }

  function rmulup(uint256 x, uint256 y) internal pure returns (uint256 z) {
    z = divup(mul(x, y), RAY);
  }

  function rdiv(uint256 x, uint256 y) internal pure returns (uint256 z) {
    z = mul(x, RAY) / y;
  }

  function setTreasuryFeeBps(uint256 _treasuryFeeBps) external onlyOwner {
    require(live == 1, "IbTokenAdapter/not-live");
    require(treasuryFeeBps <= 5000, "IbTokenAdapter/bad treasury fee bps");
    treasuryFeeBps = _treasuryFeeBps;
  }

  function setTreasuryAccount(address _treasuryAccount) external onlyOwner {
    require(live == 1, "IbTokenAdapter/not-live");
    require(_treasuryAccount != address(0), "IbTokenAdapter/bad treasury account");
    treasuryAccount = _treasuryAccount;
  }

  /// @dev Ignore collateralTokens that have been directly transferred
  function netAssetValuation() public view returns (uint256) {
    return totalShare;
  }

  /// @dev Return Net Assets per Share in wad
  function netAssetPerShare() public view returns (uint256) {
    if (totalShare == 0) return WAD;
    else return wdiv(netAssetValuation(), totalShare);
  }

  /// @dev Harvest ALPACA from FairLaunch
  /// @dev Return the amount of rewards that is harvested.
  /// Expect that the adapter which inherited BaseFarmableTokenAdapter
  function _harvest() internal returns (uint256) {
    if (live == 1) {
      // Withdraw all rewards
      (uint256 _stakedBalance, , , ) = fairlaunch.userInfo(pid, address(this));
      if (_stakedBalance > 0) fairlaunch.withdraw(address(this), pid, 0);
    }
    return sub(rewardToken.balanceOf(address(this)), accRewardBalance);
  }

  /// @dev Harvest rewards for "_positionAddress" and send to "to"
  /// @param _positionAddress The position address that is owned and staked the collateral tokens
  /// @param _to The address to receive the yields
  function harvest(address _positionAddress, address _to) internal {
    // 1. Define the address to receive the harvested rewards
    // Give the rewards to the proxy wallet that owns this position address if there is any
    address _harvestTo = positionManager.mapPositionHandlerToOwner(_positionAddress);
    // if the position owner is not recognized by the position manager,
    // check if the msg.sender is the owner of this position and harvest to msg.sender.
    // or else, harvest to _to address decoded from additional calldata
    if (_harvestTo == address(0)) _harvestTo = msg.sender == _positionAddress ? msg.sender : _to;
    require(_harvestTo != address(0), "IbTokenAdapter/harvest-to-address-zero");
    // 2. Perform actual harvest. Calculate the new accRewardPerShare.
    if (totalShare > 0) accRewardPerShare = add(accRewardPerShare, rdiv(_harvest(), totalShare));
    // 3. Calculate the rewards that "to" should get by:
    // stake[_positionAddress] * accRewardPerShare (rewards that each share should get) - rewardDebts (what already paid)
    uint256 _rewardDebt = rewardDebts[_positionAddress];
    uint256 _rewards = rmul(stake[_positionAddress], accRewardPerShare);
    if (_rewards > _rewardDebt) {
      uint256 _back = sub(_rewards, _rewardDebt);
      uint256 _treasuryFee = div(mul(_back, treasuryFeeBps), 10000);
      address(rewardToken).safeTransfer(treasuryAccount, _treasuryFee);
      address(rewardToken).safeTransfer(_harvestTo, sub(_back, _treasuryFee));
    }

    // 3. Update accRewardBalance
    accRewardBalance = rewardToken.balanceOf(address(this));
  }

  /// @dev For FE to query pending rewards of a given positionAddress
  /// @param positionAddress The address that you want to check pending ALPACA
  function pendingRewards(address positionAddress) external view returns (uint256) {
    return _pendingRewards(positionAddress, fairlaunch.pendingAlpaca(pid, address(this)));
  }

  /// @dev Return the amount of rewards to be harvested for a giving position address
  /// @param positionAddress The position address
  /// @param pending The pending rewards from staking contract
  function _pendingRewards(address positionAddress, uint256 pending) internal view returns (uint256) {
    if (totalShare == 0) return 0;
    uint256 toBeHarvested = sub(add(pending, rewardToken.balanceOf(address(this))), accRewardBalance);
    uint256 pendingAccRewardPerShare = add(accRewardPerShare, rdiv(toBeHarvested, totalShare));
    return sub(rmul(stake[positionAddress], pendingAccRewardPerShare), rewardDebts[positionAddress]);
  }

  /// @dev Harvest and deposit received ibToken to FairLaunch
  /// @param positionAddress The address that holding states of the position
  /// @param amount The ibToken amount that being used as a collateral and to be deposited to FairLaunch
  /// @param data The extra data that may needs to execute the deposit
  function deposit(
    address positionAddress,
    uint256 amount,
    bytes calldata data
  ) external payable override nonReentrant whenNotPaused {
    _deposit(positionAddress, amount, data);
  }

  /// @dev Harvest rewardTokens and distribute to user,
  /// deposit collateral tokens to staking contract, and update BookKeeper
  /// @param positionAddress The position address to be updated
  /// @param amount The amount to be deposited
  /// @param data The extra data information pass along to this adapter
  function _deposit(
    address positionAddress,
    uint256 amount,
    bytes calldata data
  ) private {
    require(live == 1, "IbTokenAdapter/not live");

    // Try to decode user address for harvested rewards from calldata
    // if the user address is not passed, then send zero address to `harvest` and let it handle
    address user = address(0);
    if (data.length > 0) user = abi.decode(data, (address));
    harvest(positionAddress, user);

    if (amount > 0) {
      uint256 share = wdiv(mul(amount, to18ConversionFactor), netAssetPerShare()); // [wad]
      // Overflow check for int256(wad) cast below
      // Also enforces a non-zero wad
      require(int256(share) > 0, "IbTokenAdapter/share-overflow");
      address(collateralToken).safeTransferFrom(msg.sender, address(this), amount);
      bookKeeper.addCollateral(collateralPoolId, positionAddress, int256(share));
      totalShare = add(totalShare, share);
      stake[positionAddress] = add(stake[positionAddress], share);
    }
    rewardDebts[positionAddress] = rmulup(stake[positionAddress], accRewardPerShare);

    fairlaunch.deposit(address(this), pid, amount);

    emit Deposit(amount);
  }

  /// @dev Harvest and withdraw ibToken from FairLaunch
  /// @param positionAddress The address that holding states of the position
  /// @param amount The ibToken amount to be withdrawn from FairLaunch and return to user
  /// @param data The extra data that may needs to execute the withdraw
  function withdraw(
    address positionAddress,
    uint256 amount,
    bytes calldata data
  ) external override nonReentrant whenNotPaused {
    if (live == 1) {
      fairlaunch.withdraw(address(this), pid, amount);
    }
    _withdraw(positionAddress, amount, data);
  }

  /// @dev Harvest rewardTokens and distribute to user,
  /// withdraw collateral tokens from staking contract, and update BookKeeper
  /// @param positionAddress The position address to be updated
  /// @param amount The amount to be deposited
  /// @param data The extra data information pass along to this adapter
  function _withdraw(
    address positionAddress,
    uint256 amount,
    bytes calldata data
  ) private {
    // Try to decode user address for harvested rewards from calldata
    // if the user address is not passed, then send zero address to `harvest` and let it handle
    address user = address(0);
    if (data.length > 0) user = abi.decode(data, (address));
    harvest(positionAddress, user);

    if (amount > 0) {
      uint256 share = wdivup(mul(amount, to18ConversionFactor), netAssetPerShare()); // [wad]
      // Overflow check for int256(wad) cast below
      // Also enforces a non-zero wad
      require(int256(share) > 0, "IbTokenAdapter/share-overflow");
      require(stake[positionAddress] >= share, "IbTokenAdapter/insufficient staked amount");

      address(collateralToken).safeTransfer(user, amount);
      bookKeeper.addCollateral(collateralPoolId, positionAddress, -int256(share));
      totalShare = sub(totalShare, share);
      stake[positionAddress] = sub(stake[positionAddress], share);
    }
    rewardDebts[positionAddress] = rmulup(stake[positionAddress], accRewardPerShare);
    emit Withdraw(amount);
  }

  /// @dev EMERGENCY ONLY. Withdraw ibToken from FairLaunch with invoking "_harvest"
  function emergencyWithdraw(address positionAddress, address to) external nonReentrant whenNotPaused {
    if (live == 1) {
      uint256 amount = bookKeeper.collateralToken(collateralPoolId, positionAddress);
      fairlaunch.withdraw(address(this), pid, amount);
    }
    _emergencyWithdraw(positionAddress, to);
  }

  /// @dev EMERGENCY ONLY. Withdraw collateralTokens from staking contract without invoking _harvest
  /// @param positionAddress The positionAddress to do emergency withdraw
  /// @param to The address to received collateralTokens
  function _emergencyWithdraw(address positionAddress, address to) private {
    uint256 share = bookKeeper.collateralToken(collateralPoolId, positionAddress); //[wad]
    require(share <= 2**255, "IbTokenAdapter/share-overflow");
    uint256 amount = wmul(wmul(share, netAssetPerShare()), toTokenConversionFactor);
    address(collateralToken).safeTransfer(to, amount);
    bookKeeper.addCollateral(collateralPoolId, positionAddress, -int256(share));
    totalShare = sub(totalShare, share);
    stake[positionAddress] = sub(stake[positionAddress], share);
    rewardDebts[positionAddress] = rmulup(stake[positionAddress], accRewardPerShare);
    emit EmergencyWithdaraw();
  }

  function moveStake(
    address source,
    address destination,
    uint256 share,
    bytes calldata data
  ) external override nonReentrant whenNotPaused {
    _moveStake(source, destination, share, data);
  }

  /// @dev Move wad amount of staked balance from source to destination.
  /// Can only be moved if underlaying assets make sense.
  /// @param source The address to be moved staked balance from
  /// @param destination The address to be moved staked balance to
  /// @param share The amount of staked balance to be moved
  function _moveStake(
    address source,
    address destination,
    uint256 share,
    bytes calldata /* data */
  ) internal {
    // 1. Update collateral tokens for source and destination
    uint256 stakedAmount = stake[source];
    stake[source] = sub(stakedAmount, share);
    stake[destination] = add(stake[destination], share);
    // 2. Update source's rewardDebt due to collateral tokens have
    // moved from source to destination. Hence, rewardDebt should be updated.
    // rewardDebtDiff is how many rewards has been paid for that share.
    uint256 rewardDebt = rewardDebts[source];
    uint256 rewardDebtDiff = mul(rewardDebt, share) / stakedAmount;
    // 3. Update rewardDebts for both source and destination
    // Safe since rewardDebtDiff <= rewardDebts[source]
    rewardDebts[source] = rewardDebt - rewardDebtDiff;
    rewardDebts[destination] = add(rewardDebts[destination], rewardDebtDiff);
    // 4. Sanity check.
    // - stake[source] must more than or equal to collateral + lockedCollateral that source has
    // to prevent a case where someone try to steal stake from source
    // - stake[destination] must less than or eqal to collateral + lockedCollateral that destination has
    // to prevent destination from claim stake > actual collateral that he has
    (uint256 lockedCollateral, ) = bookKeeper.positions(collateralPoolId, source);
    require(
      stake[source] >= add(bookKeeper.collateralToken(collateralPoolId, source), lockedCollateral),
      "IbTokenAdapter/stake[source] < collateralTokens + lockedCollateral"
    );
    (lockedCollateral, ) = bookKeeper.positions(collateralPoolId, destination);
    require(
      stake[destination] <= add(bookKeeper.collateralToken(collateralPoolId, destination), lockedCollateral),
      "IbTokenAdapter/stake[destination] > collateralTokens + lockedCollateral"
    );
    emit MoveStake(source, destination, share);
  }

  /// @dev Hook function when PositionManager adjust position.
  function onAdjustPosition(
    address source,
    address destination,
    int256 collateralValue,
    int256, /* debtShare */
    bytes calldata data
  ) external override nonReentrant whenNotPaused {
    uint256 unsignedCollateralValue = collateralValue < 0 ? uint256(-collateralValue) : uint256(collateralValue);
    _moveStake(source, destination, unsignedCollateralValue, data);
  }

  function onMoveCollateral(
    address source,
    address destination,
    uint256 share,
    bytes calldata data
  ) external override nonReentrant whenNotPaused {
    _deposit(source, 0, data);
    _moveStake(source, destination, share, data);
  }

  /// @dev Pause ibTokenAdapter when assumptions change
  function cage() external override nonReentrant {
    // Allow caging if
    // - msg.sender is whitelisted to do so
    // - Shield's owner has been changed
    require(
      IAccessControlConfig(bookKeeper.accessControlConfig()).hasRole(OWNER_ROLE, msg.sender) ||
        shield.owner() != address(timelock),
      "IbTokenAdapter/not-authorized"
    );
    require(live == 1, "IbTokenAdapter/not-live");
    fairlaunch.emergencyWithdraw(pid);
    live = 0;
    emit Cage();
  }

  function uncage() external override {
    require(
      IAccessControlConfig(bookKeeper.accessControlConfig()).hasRole(OWNER_ROLE, msg.sender),
      "IbTokenAdapter/not-authorized"
    );
    require(live == 0, "IbTokenAdapter/not-caged");
    fairlaunch.deposit(address(this), pid, totalShare);
    live = 1;
    emit Uncage();
  }

  // --- pause ---
  function pause() external {
    require(hasRole(OWNER_ROLE, msg.sender) || hasRole(GOV_ROLE, msg.sender), "!(ownerRole or govRole)");
    _pause();
  }

  function unpause() external {
    require(hasRole(OWNER_ROLE, msg.sender) || hasRole(GOV_ROLE, msg.sender), "!(ownerRole or govRole)");
    _unpause();
  }
}<|MERGE_RESOLUTION|>--- conflicted
+++ resolved
@@ -85,13 +85,6 @@
   event EmergencyWithdaraw();
   event MoveStake(address indexed src, address indexed dst, uint256 wad);
 
-<<<<<<< HEAD
-=======
-  // --- Auth ---
-  bytes32 public constant OWNER_ROLE = DEFAULT_ADMIN_ROLE;
-  bytes32 public constant GOV_ROLE = keccak256("GOV_ROLE");
-
->>>>>>> 45e796cd
   modifier onlyOwner() {
     require(IAccessControlConfig(bookKeeper.accessControlConfig()).hasRole(OWNER_ROLE, msg.sender), "!ownerRole");
     _;
@@ -492,12 +485,12 @@
 
   // --- pause ---
   function pause() external {
-    require(hasRole(OWNER_ROLE, msg.sender) || hasRole(GOV_ROLE, msg.sender), "!(ownerRole or govRole)");
+    require(IAccessControlConfig(bookKeeper.accessControlConfig()).hasRole(OWNER_ROLE, msg.sender) || IAccessControlConfig(bookKeeper.accessControlConfig()).hasRole(keccak256("GOV_ROLE"), msg.sender), "!(ownerRole or govRole)");
     _pause();
   }
 
   function unpause() external {
-    require(hasRole(OWNER_ROLE, msg.sender) || hasRole(GOV_ROLE, msg.sender), "!(ownerRole or govRole)");
+    require(IAccessControlConfig(bookKeeper.accessControlConfig()).hasRole(OWNER_ROLE, msg.sender) || IAccessControlConfig(bookKeeper.accessControlConfig()).hasRole(keccak256("GOV_ROLE"), msg.sender), "!(ownerRole or govRole)");
     _unpause();
   }
 }