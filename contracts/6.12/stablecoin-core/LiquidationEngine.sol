--- conflicted
+++ resolved
@@ -41,29 +41,6 @@
   ReentrancyGuardUpgradeable,
   ILiquidationEngine
 {
-<<<<<<< HEAD
-  // --- Auth ---
-  mapping(address => uint256) public whitelist;
-
-  function rely(address usr) external auth {
-    whitelist[usr] = 1;
-    emit Rely(usr);
-  }
-
-  function deny(address usr) external auth {
-    whitelist[usr] = 0;
-    emit Deny(usr);
-  }
-
-  modifier auth() {
-    require(whitelist[msg.sender] == 1, "LiquidationEngine/not-authorized");
-    _;
-  }
-
-  // --- Data ---
-  struct CollateralPool {
-    address strategy; // Liquidation strategy address
-=======
   bytes32 public constant OWNER_ROLE = DEFAULT_ADMIN_ROLE;
   bytes32 public constant GOV_ROLE = keccak256("GOV_ROLE");
   bytes32 public constant AUCTIONEER_ROLE = keccak256("AUCTIONEER_ROLE");
@@ -75,7 +52,6 @@
     uint256 liquidationPenalty; // Liquidation Penalty                                          [wad]
     uint256 liquidationMaxSize; // The maximum amount of liquidated debt value to be put on auction for the collateral pool [rad]
     uint256 stablecoinNeededForDebtRepay; // The current total amount of stablecoin needed to pay back the liquidated positions' debt for the collateral pool [rad]
->>>>>>> 18ea6495
   }
 
   IBookKeeper public bookKeeper; // CDP Engine
@@ -142,99 +118,10 @@
     require(y == 0 || (z = x * y) / y == x);
   }
 
-  // --- Administration ---
-  function file(bytes32 what, address data) external {
-    if (what == "systemDebtEngine") systemDebtEngine = ISystemDebtEngine(data);
-    else revert("LiquidationEngine/file-unrecognized-param");
-    emit File(what, data);
-  }
-
-  function file(bytes32 what, uint256 data) external {
-    if (what == "liquidationMaxSize") liquidationMaxSize = data;
-    else revert("LiquidationEngine/file-unrecognized-param");
-    emit File(what, data);
-  }
-
-<<<<<<< HEAD
-  // function file(
-  //   bytes32 collateralPoolId,
-  //   bytes32 what,
-  //   uint256 data
-  // ) external auth {
-  //   if (what == "liquidationPenalty") {
-  //     require(data >= WAD, "LiquidationEngine/file-liquidationPenalty-lt-WAD");
-  //     collateralPools[collateralPoolId].liquidationPenalty = data;
-  //   } else if (what == "liquidationMaxSize") collateralPools[collateralPoolId].liquidationMaxSize = data;
-  //   else revert("LiquidationEngine/file-unrecognized-param");
-  //   emit File(collateralPoolId, what, data);
-  // }
-
-  // function file(
-  //   bytes32 collateralPoolId,
-  //   bytes32 what,
-  //   address auctioneer
-  // ) external auth {
-  //   if (what == "auctioneer") {
-  //     require(
-  //       collateralPoolId == IAuctioneer(auctioneer).collateralPoolId(),
-  //       "LiquidationEngine/file-collateralPoolId-neq-auctioneer.collateralPoolId"
-  //     );
-  //     collateralPools[collateralPoolId].auctioneer = auctioneer;
-  //   } else revert("LiquidationEngine/file-unrecognized-param");
-  //   emit File(collateralPoolId, what, auctioneer);
-  // }
-
-  // function liquidationPenalty(bytes32 collateralPoolId) external view override returns (uint256) {
-  //   return collateralPools[collateralPoolId].liquidationPenalty;
-  // }
-=======
-  function file(
-    bytes32 collateralPoolId,
-    bytes32 what,
-    uint256 data
-  ) external {
-    if (what == "liquidationPenalty") {
-      require(data >= WAD, "LiquidationEngine/file-liquidationPenalty-lt-WAD");
-      collateralPools[collateralPoolId].liquidationPenalty = data;
-    } else if (what == "liquidationMaxSize") collateralPools[collateralPoolId].liquidationMaxSize = data;
-    else revert("LiquidationEngine/file-unrecognized-param");
-    emit File(collateralPoolId, what, data);
-  }
-
-  function file(
-    bytes32 collateralPoolId,
-    bytes32 what,
-    address auctioneer
-  ) external {
-    if (what == "auctioneer") {
-      require(
-        collateralPoolId == IAuctioneer(auctioneer).collateralPoolId(),
-        "LiquidationEngine/file-collateralPoolId-neq-auctioneer.collateralPoolId"
-      );
-      collateralPools[collateralPoolId].auctioneer = auctioneer;
-    } else revert("LiquidationEngine/file-unrecognized-param");
-    emit File(collateralPoolId, what, auctioneer);
-  }
-
   function liquidationPenalty(bytes32 collateralPoolId) external view override returns (uint256) {
     return collateralPools[collateralPoolId].liquidationPenalty;
   }
->>>>>>> 18ea6495
 
-  // --- CDP Liquidation: all bark and no bite ---
-  //
-  // Liquidate a Vault and start a Dutch auction to sell its collateral for DAI.
-  //
-  // The third argument is the address that will receive the liquidation reward, if any.
-  //
-  // The entire Vault will be liquidated except when the target amount of DAI to be raised in
-  // the resulting auction (debt of Vault + liquidation penalty) causes either stablecoinNeededForDebtRepay to exceed
-  // liquidationMaxSize or collateralPool.stablecoinNeededForDebtRepay to exceed collateralPool.liquidationMaxSize by an economically significant amount. In that
-  // case, a partial liquidation is performed to respect the global and per-collateralPool limits on
-  // outstanding DAI target. The one exception is if the resulting auction would likely
-  // have too little collateral to be interesting to Keepers (debt taken from Vault < collateralPool.debtFloor),
-  // in which case the function reverts. Please refer to the code and comments within if
-  // more detail is desired.
   function liquidate(
     bytes32 collateralPoolId,
     address positionAddress,
@@ -247,12 +134,7 @@
       collateralPoolId,
       positionAddress
     );
-<<<<<<< HEAD
     address strategy = strategies[collateralPoolId];
-=======
-    CollateralPool memory mcollateralPool = collateralPools[collateralPoolId];
-    uint256 debtShareToBeLiquidated;
->>>>>>> 18ea6495
     uint256 debtAccumulatedRate;
     uint256 debtFloor;
     {
@@ -264,90 +146,6 @@
           mul(positionLockedCollateral, priceWithSafetyMargin) < mul(positionDebtShare, debtAccumulatedRate),
         "LiquidationEngine/not-unsafe"
       );
-<<<<<<< HEAD
-=======
-
-      // Get the minimum value between:
-      // 1) Remaining space in the general liquidationMaxSize
-      // 2) Remaining space in the collateral liquidationMaxSize
-      require(
-        liquidationMaxSize > stablecoinNeededForDebtRepay &&
-          mcollateralPool.liquidationMaxSize > mcollateralPool.stablecoinNeededForDebtRepay,
-        "LiquidationEngine/liquidation-limit-hit"
-      );
-      uint256 room = min(
-        liquidationMaxSize - stablecoinNeededForDebtRepay,
-        mcollateralPool.liquidationMaxSize - mcollateralPool.stablecoinNeededForDebtRepay
-      );
-
-      // uint256.max()/(RAD*WAD) = 115,792,089,237,316
-      debtShareToBeLiquidated = min(
-        positionDebtShare,
-        mul(room, WAD) / debtAccumulatedRate / mcollateralPool.liquidationPenalty
-      );
-
-      // Partial liquidation edge case logic
-      if (positionDebtShare > debtShareToBeLiquidated) {
-        if (mul(positionDebtShare - debtShareToBeLiquidated, debtAccumulatedRate) < debtFloor) {
-          // If the leftover Vault would be debtFloory, just liquidate it entirely.
-          // This will result in at least one of stablecoinNeededForDebtRepay_i > liquidationMaxSize_i or stablecoinNeededForDebtRepay > liquidationMaxSize becoming true.
-          // The amount of excess will be bounded above by ceiling(debtFloor_i * liquidationPenalty_i / WAD).
-          // This deviation is assumed to be small compared to both liquidationMaxSize_i and liquidationMaxSize, so that
-          // the extra amount of target DAI over the limits intended is not of economic concern.
-          debtShareToBeLiquidated = positionDebtShare;
-        } else {
-          // In a partial liquidation, the resulting auction should also be non-debtFloory.
-          require(
-            mul(debtShareToBeLiquidated, debtAccumulatedRate) >= debtFloor,
-            "LiquidationEngine/debtFloory-auction-from-partial-liquidation"
-          );
-        }
-      }
-    }
-
-    uint256 collateralAmountToBeLiquidated = mul(positionLockedCollateral, debtShareToBeLiquidated) / positionDebtShare;
-
-    require(collateralAmountToBeLiquidated > 0, "LiquidationEngine/null-auction");
-    require(
-      debtShareToBeLiquidated <= 2**255 && collateralAmountToBeLiquidated <= 2**255,
-      "LiquidationEngine/overflow"
-    );
-
-    bookKeeper.confiscatePosition(
-      collateralPoolId,
-      positionAddress,
-      mcollateralPool.auctioneer,
-      address(systemDebtEngine),
-      -int256(collateralAmountToBeLiquidated),
-      -int256(debtShareToBeLiquidated)
-    );
-
-    uint256 debtValueToBeLiquidatedWithoutPenalty = mul(debtShareToBeLiquidated, debtAccumulatedRate);
-
-    // This line is omitted, because there will be no Bad Debt Auction.
-    // Thus, having Bad Debt Queue does not make sense and would prevent settling of Bad Debt to be done with efficient gas.
-    //systemDebtEngine.pushToBadDebtQueue(debtValueToBeLiquidatedWithoutPenalty);
-
-    {
-      // Avoid stack too deep
-      // This calcuation will overflow if debtShareToBeLiquidated*debtAccumulatedRate exceeds ~10^14
-      uint256 debtValueToBeLiquidatedWithPenalty = mul(
-        debtValueToBeLiquidatedWithoutPenalty,
-        mcollateralPool.liquidationPenalty
-      ) / WAD;
-      stablecoinNeededForDebtRepay = add(stablecoinNeededForDebtRepay, debtValueToBeLiquidatedWithPenalty);
-      collateralPools[collateralPoolId].stablecoinNeededForDebtRepay = add(
-        mcollateralPool.stablecoinNeededForDebtRepay,
-        debtValueToBeLiquidatedWithPenalty
-      );
-
-      id = IAuctioneer(mcollateralPool.auctioneer).startAuction({
-        debt: debtValueToBeLiquidatedWithPenalty,
-        collateralAmount: collateralAmountToBeLiquidated,
-        positionAddress: positionAddress,
-        liquidatorAddress: liquidatorAddress
-      });
->>>>>>> 18ea6495
     }
 
     ILiquidationStrategy(strategy).execute(
@@ -355,28 +153,8 @@
       positionDebtShare,
       positionLockedCollateral,
       positionAddress,
-<<<<<<< HEAD
       debtShareToRepay,
       data
-=======
-      collateralAmountToBeLiquidated,
-      debtShareToBeLiquidated,
-      debtValueToBeLiquidatedWithoutPenalty,
-      mcollateralPool.auctioneer,
-      id
-    );
-  }
-
-  /// @dev Remove debt from the system when it is already paid by the liquidator
-  /// @param collateralPoolId Collateral pool id
-  /// @param rad The debt value to be removed
-  function removeRepaidDebtFromAuction(bytes32 collateralPoolId, uint256 rad) external override whenNotPaused {
-    require(hasRole(AUCTIONEER_ROLE, msg.sender), "!auctioneerRole");
-    stablecoinNeededForDebtRepay = sub(stablecoinNeededForDebtRepay, rad);
-    collateralPools[collateralPoolId].stablecoinNeededForDebtRepay = sub(
-      collateralPools[collateralPoolId].stablecoinNeededForDebtRepay,
-      rad
->>>>>>> 18ea6495
     );
   }
 
