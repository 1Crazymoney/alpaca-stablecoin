--- conflicted
+++ resolved
@@ -53,15 +53,6 @@
   IStablecoin public override stablecoin; // Stablecoin Token
   uint256 public live; // Active Flag
 
-<<<<<<< HEAD
-  modifier onlyOwner() {
-    IAccessControlConfig _accessControlConfig = IAccessControlConfig(bookKeeper.accessControlConfig());
-    require(_accessControlConfig.hasRole(_accessControlConfig.OWNER_ROLE(), msg.sender), "!ownerRole");
-    _;
-  }
-
-=======
->>>>>>> b67fe77e
   modifier onlyOwnerOrGov() {
     IAccessControlConfig _accessControlConfig = IAccessControlConfig(IBookKeeper(bookKeeper).accessControlConfig());
     require(
