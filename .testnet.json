--- conflicted
+++ resolved
@@ -9,13 +9,8 @@
     "deployedBlock": 14249285
   },
   "AlpacaStablecoinProxyActions": {
-<<<<<<< HEAD
     "address": "0x3d8cAA970CfFfd338A88F958c2a72Fe747bdeAf7",
     "deployedBlock": 14249310
-=======
-    "address": "0xADAfBd9BC3A4310caD3Fd771C3Ac8b401793b438",
-    "deployedBlock": 0
->>>>>>> 1c551754
   },
   "AccessControlConfig": {
     "address": "0xB840cEca29B0303007be1C5DBF908e80805f0F36",
@@ -35,35 +30,14 @@
         "collateralPoolId": "ibBUSD",
         "debtCeiling": "10000000000000000000000000000000000000000000000000000",
         "debtFloor": "1000000000000000000000000000000000000000000000",
-<<<<<<< HEAD
         "priceFeed": "",
-=======
-        "priceFeed": "0xcea5F416C4913edB2e197656f9Bb1F82B1EC746e",
->>>>>>> 1c551754
         "liquidationRatio": "1000000000000000000000000000",
         "stabilityFeeRate": "1000000000000000000000000000",
         "adapter": "",
         "closeFactorBps": 5000,
         "liquidatorIncentiveBps": 10250,
         "treasuryFeesBps": 5000,
-<<<<<<< HEAD
         "strategy": ""
-=======
-        "strategy": "0xf0b7Caa2955df11156690E8f7ad85Cb33B957EDF"
-      },
-      {
-        "collateralPoolId": "ibWBNB",
-        "debtCeiling": "10000000000000000000000000000000000000000000000000000",
-        "debtFloor": "1000000000000000000000000000000000000000000000",
-        "priceFeed": "0xc8fa978b427F39a8d06cc705C1be2f32A1573D56",
-        "liquidationRatio": "1000000000000000000000000000",
-        "stabilityFeeRate": "1000000000000000000000000000",
-        "adapter": "0x3E1d93514d0e346959E7cB63b34dcEB170EFd204",
-        "closeFactorBps": 5000,
-        "liquidatorIncentiveBps": 10250,
-        "treasuryFeesBps": 5000,
-        "strategy": "0xf0b7Caa2955df11156690E8f7ad85Cb33B957EDF"
->>>>>>> 1c551754
       }
     ]
   },
@@ -142,23 +116,10 @@
     ],
     "IbTokenPriceFeed": [
       {
-<<<<<<< HEAD
         "address": "0xb5E89cf5A44752decBdEa3967736fA654A66E22A",
         "deployedBlock": 14267277,
         "AlpacaPriceOraclePriceFeed": "0x2B47b786589AEaCf2E013935C0273973E911a548",
         "StrictAlpacaPriceOraclePriceFeed": "0x344e52A6104655094Eb1AF3C00CC91629733615b"
-=======
-        "address": "0xcea5F416C4913edB2e197656f9Bb1F82B1EC746e",
-        "deployedBlock": 0,
-        "AlpacaPriceOraclePriceFeed": "",
-        "StrictAlpacaPriceOraclePriceFeed": ""
-      },
-      {
-        "address": "0xc8fa978b427F39a8d06cc705C1be2f32A1573D56",
-        "deployedBlock": 0,
-        "AlpacaPriceOraclePriceFeed": "",
-        "StrictAlpacaPriceOraclePriceFeed": ""
->>>>>>> 1c551754
       }
     ]
   },
